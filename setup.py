#!/usr/bin/env python

from setuptools import setup
from setuptools.command.install import install

from pyqt_distutils.build_ui import build_ui

VERSION = '0.1.2'


class InstallCommand(install):
    """Customized setuptools install command - converts .ui and .qrc files to .py files
    """
    def run(self):
        # Workaround for https://github.com/pypa/setuptools/issues/456
        self.do_egg_install()
        self.run_command('build_ui')


setup(
    name='dexbot',
    version=VERSION,
    description='Trading bot for the DEX (BitShares)',
    long_description=open('README.md').read(),
    author='Codaone Oy',
    author_email='support@codaone.com',
    maintainer='Codaone Oy',
    maintainer_email='support@codaone.com',
    url='http://www.github.com/codaone/dexbot',
    keywords=['DEX', 'bot', 'trading', 'api', 'blockchain'],
    packages=[
        "dexbot",
        "dexbot.strategies",
    ],
    classifiers=[
        'License :: OSI Approved :: MIT License',
        'Operating System :: OS Independent',
        'Programming Language :: Python :: 3',
        'Development Status :: 3 - Alpha',
        'Intended Audience :: Developers',
    ],
    cmdclass={
        'build_ui': build_ui,
        'install': InstallCommand,
    },
    entry_points={
        'console_scripts': [
            'dexbot = dexbot.cli:main',
        ],
    },
    install_requires=[
        "bitshares",
        "uptick>=0.1.4",
        "click",
        "sqlalchemy",
        "appdirs",
<<<<<<< HEAD
        "pyqt5",
        'pyqt-distutils',
        "ruamel.yaml",
        "sdnotify"
=======
        "ruamel.yaml"
>>>>>>> 9a8c97ad
    ],
    include_package_data=True,
)<|MERGE_RESOLUTION|>--- conflicted
+++ resolved
@@ -54,14 +54,10 @@
         "click",
         "sqlalchemy",
         "appdirs",
-<<<<<<< HEAD
         "pyqt5",
         'pyqt-distutils',
         "ruamel.yaml",
         "sdnotify"
-=======
-        "ruamel.yaml"
->>>>>>> 9a8c97ad
     ],
     include_package_data=True,
 )