#!/usr/bin/env python

from setuptools import setup
from setuptools.command.install import install

from pyqt_distutils.build_ui import build_ui

VERSION = '0.1.0'


class InstallCommand(install):
    """Customized setuptools install command - converts .ui and .qrc files to .py files
    """
    def run(self):
        # Workaround for https://github.com/pypa/setuptools/issues/456
        self.do_egg_install()
        self.run_command('build_ui')


setup(
    name='dexbot',
    version=VERSION,
    description='Trading bot for the DEX (BitShares)',
    long_description=open('README.md').read(),
    author='Codaone Oy',
    author_email='support@codaone.com',
    maintainer='Codaone Oy',
    maintainer_email='support@codaone.com',
    url='http://www.github.com/codaone/dexbot',
    keywords=['DEX', 'bot', 'trading', 'api', 'blockchain'],
    packages=[
        "dexbot",
        "dexbot.strategies",
    ],
    classifiers=[
        'License :: OSI Approved :: MIT License',
        'Operating System :: OS Independent',
        'Programming Language :: Python :: 3',
        'Development Status :: 3 - Alpha',
        'Intended Audience :: Developers',
    ],
    cmdclass={
        'build_ui': build_ui,
        'install': InstallCommand,
    },
    entry_points={
        'console_scripts': [
            'dexbot = dexbot.cli:main',
        ],
    },
    install_requires=[
        "bitshares==0.1.11.beta",
        "uptick>=0.1.4",
        "click",
        "click-datetime",
        "sqlalchemy",
        "appdirs",
        "pyqt5",
<<<<<<< HEAD
        "sdnotify"
=======
        'pyqt-distutils',
        "ruamel.yaml"
    ],
    dependency_links=[
        # Temporally force downloads from a different repo, change this once the websocket fix has been merged
        "https://github.com/mikakoi/python-bitshares/tarball/websocket-fix#egg=bitshares-0.1.11.beta"
>>>>>>> 2decdf19
    ],
    include_package_data=True,
)<|MERGE_RESOLUTION|>--- conflicted
+++ resolved
@@ -56,16 +56,13 @@
         "sqlalchemy",
         "appdirs",
         "pyqt5",
-<<<<<<< HEAD
+        'pyqt-distutils',
+        "ruamel.yaml",
         "sdnotify"
-=======
-        'pyqt-distutils',
-        "ruamel.yaml"
     ],
     dependency_links=[
         # Temporally force downloads from a different repo, change this once the websocket fix has been merged
         "https://github.com/mikakoi/python-bitshares/tarball/websocket-fix#egg=bitshares-0.1.11.beta"
->>>>>>> 2decdf19
     ],
     include_package_data=True,
 )