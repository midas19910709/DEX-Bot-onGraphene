#!/usr/bin/env python3

from setuptools import setup, find_packages
from distutils.command import build as build_module
from pyqt_distutils.build_ui import build_ui

from dexbot import VERSION, APP_NAME


class BuildCommand(build_module.build):
    def run(self):
        self.run_command('build_ui')
        build_module.build.run(self)


setup(
    name=APP_NAME,
    version=VERSION,
    description='Trading bot for the DEX (BitShares)',
    long_description=open('README.md').read(),
    author='Codaone Oy',
    author_email='support@codaone.com',
    maintainer='Codaone Oy',
    maintainer_email='support@codaone.com',
    url='http://www.github.com/codaone/dexbot',
    keywords=['DEX', 'bot', 'trading', 'api', 'blockchain'],
    packages=find_packages(),
    classifiers=[
        'License :: OSI Approved :: MIT License',
        'Operating System :: OS Independent',
        'Programming Language :: Python :: 3',
        'Development Status :: 3 - Alpha',
        'Intended Audience :: Developers',
    ],
    cmdclass={
        'build_ui': build_ui,
        'build': BuildCommand
    },
    entry_points={
        'console_scripts': [
            'dexbot-cli = dexbot.cli:main',
            'dexbot-gui = dexbot.gui:main',
        ],
    },
    install_requires=[
        "bitshares==0.1.16",
        "uptick>=0.1.4",
        "click",
        "sqlalchemy",
<<<<<<< HEAD
        "appdirs",
        "pyqt5",
	"sdnotify"
        'pyqt-distutils',
        "ruamel.yaml"
    ],
    dependency_links=[
        # Temporally force downloads from a different repo, change this once the websocket fix has been merged
        "https://github.com/mikakoi/python-bitshares/tarball/websocket-fix#egg=bitshares-0.1.11.beta"
=======
        "ruamel.yaml>=0.15.37"
>>>>>>> ccb91ae5
    ],
    include_package_data=True,
)
<|MERGE_RESOLUTION|>--- conflicted
+++ resolved
@@ -47,19 +47,15 @@
         "uptick>=0.1.4",
         "click",
         "sqlalchemy",
-<<<<<<< HEAD
         "appdirs",
         "pyqt5",
-	"sdnotify"
+        "sdnotify",
         'pyqt-distutils',
-        "ruamel.yaml"
+        "ruamel.yaml>=0.15.37"
     ],
     dependency_links=[
         # Temporally force downloads from a different repo, change this once the websocket fix has been merged
         "https://github.com/mikakoi/python-bitshares/tarball/websocket-fix#egg=bitshares-0.1.11.beta"
-=======
-        "ruamel.yaml>=0.15.37"
->>>>>>> ccb91ae5
     ],
     include_package_data=True,
-)
+)