#!/usr/bin/env python3
from dexbot import VERSION, APP_NAME

from setuptools import setup, find_packages
from distutils.command import build as build_module

cmd_class = {}
console_scripts = ['dexbot-cli = dexbot.cli:main']
install_requires = [
    "bitshares==0.1.16",
    "uptick>=0.1.4",
    "click",
    "sqlalchemy",
    "ruamel.yaml>=0.15.37",
    "sdnotify",
    "appdirs>=1.4.3"
]


class BuildCommand(build_module.build):
    def run(self):
        self.run_command('build_ui')
        build_module.build.run(self)


try:
    from pyqt_distutils.build_ui import build_ui
    cmd_class = {
        'build_ui': build_ui,
        'build': BuildCommand
    }
    console_scripts.append('dexbot-gui = dexbot.gui:main')
    install_requires.extend(["pyqt-distutils"])
except BaseException as e:
    print("GUI not available: {}".format(e))


setup(
    name=APP_NAME,
    version=VERSION,
    description='Trading bot for the DEX (BitShares)',
    long_description=open('README.md').read(),
    author='Codaone Oy',
    author_email='support@codaone.com',
    maintainer='Codaone Oy',
    maintainer_email='support@codaone.com',
    url='http://www.github.com/codaone/dexbot',
    keywords=['DEX', 'bot', 'trading', 'api', 'blockchain'],
    packages=find_packages(),
    classifiers=[
        'License :: OSI Approved :: MIT License',
        'Operating System :: OS Independent',
        'Programming Language :: Python :: 3',
        'Development Status :: 3 - Alpha',
        'Intended Audience :: Developers',
    ],
    cmdclass=cmd_class,
    entry_points={
        'console_scripts': console_scripts
    },
<<<<<<< HEAD
    install_requires=[
        "bitshares==0.1.18",
        "uptick>=0.1.4",
        "click",
        "sqlalchemy",
        "appdirs",
        "ruamel.yaml>=0.15.37",
        "sdnotify"
    ],
=======
    install_requires=install_requires,
>>>>>>> 3d5984b8
    include_package_data=True,
)<|MERGE_RESOLUTION|>--- conflicted
+++ resolved
@@ -7,7 +7,7 @@
 cmd_class = {}
 console_scripts = ['dexbot-cli = dexbot.cli:main']
 install_requires = [
-    "bitshares==0.1.16",
+    "bitshares==0.1.18",
     "uptick>=0.1.4",
     "click",
     "sqlalchemy",
@@ -58,18 +58,6 @@
     entry_points={
         'console_scripts': console_scripts
     },
-<<<<<<< HEAD
-    install_requires=[
-        "bitshares==0.1.18",
-        "uptick>=0.1.4",
-        "click",
-        "sqlalchemy",
-        "appdirs",
-        "ruamel.yaml>=0.15.37",
-        "sdnotify"
-    ],
-=======
     install_requires=install_requires,
->>>>>>> 3d5984b8
     include_package_data=True,
 )