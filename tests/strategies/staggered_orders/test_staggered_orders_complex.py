import logging
import math
from datetime import datetime

import pytest
from bitshares.account import Account
from bitshares.amount import Amount

# Turn on debug for dexbot logger
log = logging.getLogger("dexbot")
log.setLevel(logging.DEBUG)

MODES = ['mountain', 'valley', 'neutral', 'buy_slope', 'sell_slope']


###################
# Most complex methods which depends on high-level methods
###################


def test_maintain_strategy_manual_cp_empty_market(worker):
    """ On empty market, center price should be set to manual CP
    """
    worker.cancel_all_orders()
    # Undefine market_center_price
    worker.market_center_price = None
    # Workaround for https://github.com/Codaone/DEXBot/issues/566
    worker.last_check = datetime(2000, 1, 1)
    worker.maintain_strategy()
    assert worker.market_center_price == worker.center_price


def test_maintain_strategy_no_manual_cp_empty_market(worker):
    """ Strategy should not work on empty market if no manual CP was set
    """
    worker.cancel_all_orders()
    # Undefine market_center_price
    worker.market_center_price = None
    worker.center_price = None
    # Workaround for https://github.com/Codaone/DEXBot/issues/566
    worker.last_check = datetime(2000, 1, 1)
    worker.maintain_strategy()
    assert worker.market_center_price is None


@pytest.mark.xfail(reason='https://github.com/Codaone/DEXBot/issues/575')
@pytest.mark.parametrize('mode', MODES)
def test_maintain_strategy_basic(mode, worker, do_initial_allocation):
    """ Check if intial orders placement is correct
    """
    worker = do_initial_allocation(worker, mode)

    # Check target spread is reached
    assert worker.get_actual_spread() < worker.target_spread + worker.increment

    # Check number of orders
    price = worker.center_price * math.sqrt(1 + worker.target_spread)
    sell_orders_count = worker.calc_sell_orders_count(price, worker.upper_bound)
    assert len(worker.sell_orders) == sell_orders_count

    price = worker.center_price / math.sqrt(1 + worker.target_spread)
    buy_orders_count = worker.calc_buy_orders_count(price, worker.lower_bound)
    assert len(worker.buy_orders) == buy_orders_count

    # Make sure balances are allocated after full maintenance
    # Unallocated balances are less than closest order amount
    assert worker.base_balance['amount'] < worker.buy_orders[0]['base']['amount']
    assert worker.quote_balance['amount'] < worker.sell_orders[0]['base']['amount']

    # Test how ranges are covered
    # Expect furthest order price to be less than increment x2
    assert worker.buy_orders[-1]['price'] < worker.lower_bound * (1 + worker.increment * 2)
    assert worker.sell_orders[-1]['price'] ** -1 > worker.upper_bound / (1 + worker.increment * 2)


@pytest.mark.parametrize('mode', MODES)
def test_maintain_strategy_one_sided(mode, base_worker, config_only_base, do_initial_allocation):
    """ Test for one-sided start (buy only)
    """
    worker = base_worker(config_only_base)
    do_initial_allocation(worker, mode)

<<<<<<< HEAD
    # Check target spread is reached
    assert worker.actual_spread == pytest.approx(worker.target_spread + worker.increment, abs=(worker.increment / 2))

=======
>>>>>>> efe86824
    # Check number of orders
    price = worker.center_price / math.sqrt(1 + worker.target_spread)
    buy_orders_count = worker.calc_buy_orders_count(price, worker.lower_bound)
    assert len(worker.buy_orders) == buy_orders_count

    # Make sure balances are allocated after full maintenance
    # Unallocated balances are less than closest order amount
    assert worker.base_balance['amount'] < worker.buy_orders[0]['base']['amount']

    # Test how ranges are covered
    # Expect furthest order price to be less than increment x2
    assert worker.buy_orders[-1]['price'] < worker.lower_bound * (1 + worker.increment * 2)


@pytest.mark.xfail(reason='https://github.com/Codaone/DEXBot/issues/575')
def test_maintain_strategy_1sat(base_worker, config_1_sat, do_initial_allocation):
    worker = base_worker(config_1_sat)
    do_initial_allocation(worker, worker.mode)

    # Check target spread is reached
    assert worker.get_actual_spread() < worker.target_spread + worker.increment

    # Check number of orders
    price = worker.center_price * math.sqrt(1 + worker.target_spread)
    sell_orders_count = worker.calc_sell_orders_count(price, worker.upper_bound)
    assert len(worker.sell_orders) == sell_orders_count

    price = worker.center_price / math.sqrt(1 + worker.target_spread)
    buy_orders_count = worker.calc_buy_orders_count(price, worker.lower_bound)
    assert len(worker.buy_orders) == buy_orders_count

    # Make sure balances are allocated after full maintenance
    # Unallocated balances are less than closest order amount
    assert worker.base_balance['amount'] < worker.buy_orders[0]['base']['amount']
    assert worker.quote_balance['amount'] < worker.sell_orders[0]['base']['amount']

    # Test how ranges are covered
    # Expect furthest order price to be less than increment x2
    assert worker.buy_orders[-1]['price'] < worker.lower_bound * (1 + worker.increment * 2)
    assert worker.sell_orders[-1]['price'] ** -1 > worker.upper_bound / (1 + worker.increment * 2)


# Combine each mode with base and quote
@pytest.mark.parametrize('asset', ['base', 'quote'])
def test_maintain_strategy_fallback_logic(asset, worker, do_initial_allocation):
    """ Check fallback logic: when spread is not reached, furthest order should be cancelled to make free funds to
        close spread
    """
    do_initial_allocation(worker, worker.mode)
    # TODO: strategy must turn off bootstrapping once target spread is reached
    worker['bootstrapping'] = False

    if asset == 'base':
        worker.cancel_orders_wrapper(worker.buy_orders[0])
        amount = worker.balance(worker.market['base']['symbol'])
        worker.bitshares.reserve(amount, account=worker.account)
    elif asset == 'quote':
        worker.cancel_orders_wrapper(worker.sell_orders[0])
        amount = worker.balance(worker.market['quote']['symbol'])
        worker.bitshares.reserve(amount, account=worker.account)

    worker.refresh_orders()
    spread_before = worker.get_actual_spread()
    assert spread_before > worker.target_spread + worker.increment

    for _ in range(0, 6):
        worker.maintain_strategy()

    worker.refresh_orders()
    spread_after = worker.get_actual_spread()
    assert spread_after <= worker.target_spread + worker.increment


@pytest.mark.parametrize('asset', ['base', 'quote'])
def test_maintain_strategy_fallback_logic_disabled(asset, worker, do_initial_allocation):
    """ Check fallback logic: when spread is not reached, furthest order should be cancelled to make free funds to
        close spread
    """
    worker.enable_fallback_logic = False
    worker.operational_depth = 2
    do_initial_allocation(worker, 'valley')
    # TODO: strategy must turn off bootstrapping once target spread is reached
    worker['bootstrapping'] = False

    if asset == 'base':
        worker.cancel_orders_wrapper(worker.buy_orders[:3])
        amount = worker.buy_orders[0]['base'] * 3
        worker.bitshares.reserve(amount, account=worker.account)
    elif asset == 'quote':
        worker.cancel_orders_wrapper(worker.sell_orders[:3])
        amount = worker.sell_orders[0]['base'] * 3
        worker.bitshares.reserve(amount, account=worker.account)

    worker.refresh_orders()
    spread_before = worker.get_actual_spread()
    assert spread_before > worker.target_spread + worker.increment

    for _ in range(0, 6):
        worker.maintain_strategy()

    worker.refresh_orders()
    spread_after = worker.get_actual_spread()
    assert spread_after == spread_before

    # Also check that operational depth is proper
    assert len(worker.real_buy_orders) == pytest.approx(worker.operational_depth, abs=1)
    assert len(worker.real_sell_orders) == pytest.approx(worker.operational_depth, abs=1)


def test_check_operational_depth(worker, do_initial_allocation):
    """ Test for correct operational depth following
    """
    worker.operational_depth = 10
    do_initial_allocation(worker, worker.mode)
    worker['bootstrapping'] = False

    # abs=1 means we're accepting slight error

    assert len(worker.buy_orders) == pytest.approx(worker.operational_depth, abs=1)
    assert len(worker.sell_orders) == pytest.approx(worker.operational_depth, abs=1)

    worker.operational_depth = 2
    worker.refresh_orders()
    worker.check_operational_depth(worker.real_buy_orders, worker.virtual_buy_orders)
    worker.check_operational_depth(worker.real_sell_orders, worker.virtual_sell_orders)
    assert len(worker.real_buy_orders) == pytest.approx(worker.operational_depth, abs=1)
    assert len(worker.real_sell_orders) == pytest.approx(worker.operational_depth, abs=1)

    worker.operational_depth = 8
    worker.refresh_orders()
    worker.check_operational_depth(worker.real_buy_orders, worker.virtual_buy_orders)
    worker.check_operational_depth(worker.real_sell_orders, worker.virtual_sell_orders)
    assert len(worker.real_buy_orders) == pytest.approx(worker.operational_depth, abs=1)
    assert len(worker.real_sell_orders) == pytest.approx(worker.operational_depth, abs=1)


def test_increase_order_sizes_valley_basic(worker, do_initial_allocation, issue_asset, increase_until_allocated):
    """ Test increases in valley mode when all orders are equal (new allocation round).
    """
    do_initial_allocation(worker, 'valley')
    # Double worker's balance
    issue_asset(worker.market['base']['symbol'], worker.base_total_balance, worker.account.name)
    issue_asset(worker.market['quote']['symbol'], worker.quote_total_balance, worker.account.name)

    increase_until_allocated(worker)

    # All orders must be equal-sized
    for order in worker.buy_orders:
        assert order['base']['amount'] == worker.buy_orders[0]['base']['amount']
    for order in worker.sell_orders:
        assert order['base']['amount'] == worker.sell_orders[0]['base']['amount']


def test_increase_order_sizes_valley_direction(worker, do_initial_allocation, issue_asset, increase_until_allocated):
    """ Test increase direction in valley mode: new allocation round must be started from closest order.

        Buy side, amounts in BASE:

        100 100 100 100 100
        100 100 100 100 115
        100 100 100 115 115
        100 100 115 115 115
    """
    do_initial_allocation(worker, 'valley')

    # Add balance to increase several orders; 1.01 to mitigate rounding issues
    increase_factor = max(1 + worker.increment, worker.min_increase_factor)
    to_issue = worker.buy_orders[0]['base']['amount'] * (increase_factor - 1) * 3 * 1.01
    issue_asset(worker.market['base']['symbol'], to_issue, worker.account.name)
    to_issue = worker.sell_orders[0]['base']['amount'] * (increase_factor - 1) * 3 * 1.01
    issue_asset(worker.market['quote']['symbol'], to_issue, worker.account.name)

    increase_until_allocated(worker)

    for order in worker.buy_orders:
        assert order['base']['amount'] <= worker.buy_orders[0]['base']['amount']
    for order in worker.sell_orders:
        assert order['base']['amount'] <= worker.sell_orders[0]['base']['amount']


def test_increase_order_sizes_valley_transit_from_mountain(worker, do_initial_allocation, issue_asset):
    """ Transition from mountain to valley

        Buy side, amounts in BASE, increase should be like this:

        70 80 90 100 <c>
        80 80 90 100 <c>
        80 90 90 100 <c>
        90 90 90 100 <c>
    """
    # Set up mountain
    do_initial_allocation(worker, 'mountain')
    # Switch to valley
    worker.mode = 'valley'

    for _ in range(0, 6):
        # Add balance to increase ~1 order
        to_issue = worker.buy_orders[0]['base']['amount']
        issue_asset(worker.market['base']['symbol'], to_issue, worker.account.name)
        previous_buy_orders = worker.buy_orders
        worker.refresh_balances()
        worker.increase_order_sizes('base', worker.base_balance, previous_buy_orders)
        worker.refresh_orders()

        for i in range(-1, -6, -1):
            if (
                previous_buy_orders[i]['base']['amount'] < previous_buy_orders[i - 1]['base']['amount']
                and previous_buy_orders[i - 1]['base']['amount'] - previous_buy_orders[i]['base']['amount']
                > previous_buy_orders[i]['base']['amount'] * worker.increment / 2
            ):
                # Expect increased order if closer order is bigger than further
                assert worker.buy_orders[i]['base']['amount'] > previous_buy_orders[i]['base']['amount']
                # Only one check at a time
                break


def test_increase_order_sizes_valley_smaller_closest_orders(worker, do_initial_allocation, increase_until_allocated):
    """ Test increase when closest-to-center orders are less than further orders. Normal situation when initial sides
        are imbalanced and several orders were filled.

        Buy side, amounts in BASE:

        100 100 100 10 10 10 <center>
    """
    worker = do_initial_allocation(worker, 'valley')
    increase_until_allocated(worker)

    # Cancel several closest orders
    num_orders_to_cancel = 3
    num_orders_before = len(worker.own_orders)
    worker.cancel_orders_wrapper(worker.buy_orders[:num_orders_to_cancel])
    worker.cancel_orders_wrapper(worker.sell_orders[:num_orders_to_cancel])
    worker.refresh_orders()
    worker.refresh_balances()

    # Place limited orders
    initial_base = worker.buy_orders[0]['base']['amount']
    initial_quote = worker.sell_orders[0]['base']['amount']
    base_limit = initial_base / 2
    quote_limit = initial_quote / 2
    for _ in range(0, num_orders_to_cancel):
        worker.place_closer_order('base', worker.buy_orders[0], own_asset_limit=base_limit)
        worker.place_closer_order('quote', worker.sell_orders[0], own_asset_limit=quote_limit)
        worker.refresh_orders()

    increase_until_allocated(worker)

    # Number of orders should be the same
    num_orders_after = len(worker.own_orders)
    assert num_orders_before == num_orders_after

    # New orders amounts should be equal to initial ones
    # TODO: this relaxed test checks next closest orders because due to fp calculations closest orders may remain not
    # increased
    assert worker.buy_orders[1]['base']['amount'] == initial_base
    assert worker.sell_orders[1]['base']['amount'] == initial_quote


def test_increase_order_sizes_valley_imbalaced_small_further(worker, do_initial_allocation, increase_until_allocated):
    """ If furthest orders are smaller than closest, they should be increased first.
        See https://github.com/Codaone/DEXBot/issues/444 for details

        Buy side, amounts in BASE:

        5 5 5 100 100 10 10 10 <center>

        Should be:

        10 10 10 100 100 10 10 10 <center>
    """
    worker = do_initial_allocation(worker, 'valley')

    # Cancel several closest orders
    num_orders_to_cancel = 3
    worker.cancel_orders_wrapper(worker.buy_orders[:num_orders_to_cancel])
    # Cancel furthest orders
    worker.cancel_orders_wrapper(worker.buy_orders[-num_orders_to_cancel:])
    worker.refresh_orders()
    worker.refresh_balances()

    # Place limited orders
    initial_base = worker.buy_orders[0]['base']['amount']
    base_limit = initial_base / 2
    for i in range(0, num_orders_to_cancel):
        # Place smaller closer order
        worker.place_closer_order('base', worker.buy_orders[0], own_asset_limit=base_limit)
        # place_further_order() doesn't have own_asset_limit, so do own calculation
        further_order = worker.place_further_order('base', worker.buy_orders[-1], place_order=False)
        # Place smaller further order
        to_buy = base_limit / further_order['price']
        worker.place_market_buy_order(to_buy, further_order['price'])
        worker.refresh_orders()

    # Drop excess balance to only allow one increase round
    worker.refresh_balances()
    increase_factor = max(1 + worker.increment, worker.min_increase_factor)
    to_keep = base_limit * (increase_factor - 1) * num_orders_to_cancel * 2 * 1.01
    to_drop = worker.base_balance['amount'] - to_keep
    amount = Amount(to_drop, worker.market['base']['symbol'], bitshares_instance=worker.bitshares)
    worker.bitshares.reserve(amount, account=worker.account)

    increase_until_allocated(worker)

    for i in range(1, num_orders_to_cancel):
        further_order_amount = worker.buy_orders[-i]['base']['amount']
        closer_order_amount = worker.buy_orders[i - 1]['base']['amount']
        assert further_order_amount == closer_order_amount


def test_increase_order_sizes_valley_closest_order(worker, do_initial_allocation, issue_asset):
    """ Should test proper calculation of closest order: order should not be less that min_increase_factor
    """
    worker = do_initial_allocation(worker, 'valley')

    # Add balance to increase 2 orders
    increase_factor = max(1 + worker.increment, worker.min_increase_factor)
    to_issue = worker.buy_orders[0]['base']['amount'] * (increase_factor - 1) * 2
    issue_asset(worker.market['base']['symbol'], to_issue, worker.account.name)

    previous_buy_orders = worker.buy_orders
    worker.refresh_balances()
    worker.increase_order_sizes('base', worker.base_balance, previous_buy_orders)
    worker.refresh_orders()

    assert worker.buy_orders[0]['base']['amount'] - previous_buy_orders[0]['base']['amount'] == pytest.approx(
        previous_buy_orders[0]['base']['amount'] * (increase_factor - 1)
    )


def test_increase_order_sizes_mountain_basic(worker, do_initial_allocation, issue_asset, increase_until_allocated):
    """ Test increases in mountain mode when all orders are equal (new allocation round). New orders should be equal in
        their "quote"
    """
    do_initial_allocation(worker, 'mountain')
    increase_until_allocated(worker)

    # Double worker's balance
    issue_asset(worker.market['base']['symbol'], worker.base_total_balance, worker.account.name)
    issue_asset(worker.market['quote']['symbol'], worker.quote_total_balance, worker.account.name)

    increase_until_allocated(worker)

    # All orders must be equal-sized in their quote, accept difference no more than increase_factor.
    # This means all orders was increased and probably unfinished increase round may remain.
    increase_factor = max(1 + worker.increment, worker.min_increase_factor)
    for order in worker.buy_orders:
        assert order['quote']['amount'] == pytest.approx(worker.buy_orders[0]['quote']['amount'], rel=(increase_factor))
    for order in worker.sell_orders:
        assert order['quote']['amount'] == pytest.approx(
            worker.sell_orders[0]['quote']['amount'], rel=(increase_factor)
        )


def test_increase_order_sizes_mountain_direction(worker, do_initial_allocation, issue_asset, increase_until_allocated):
    """ Test increase direction in mountain mode

        Buy side, amounts in QUOTE:

        10 10 10 10 10
        15 10 10 10 10
        15 15 10 10 10
        15 15 15 10 10
    """
    do_initial_allocation(worker, 'mountain')
    increase_until_allocated(worker)
    worker.mode = 'mountain'
    increase_factor = max(1 + worker.increment, worker.min_increase_factor)

    for i in range(-1, -6, -1):
        # Add balance to increase ~1 order
        to_issue = worker.buy_orders[i]['base']['amount'] * (increase_factor - 1)
        issue_asset(worker.market['base']['symbol'], to_issue, worker.account.name)
        previous_buy_orders = worker.buy_orders
        worker.refresh_balances()
        worker.increase_order_sizes('base', worker.base_balance, previous_buy_orders)
        worker.refresh_orders()

        for i in range(-1, -6, -1):
            if (
                previous_buy_orders[i]['quote']['amount'] > previous_buy_orders[i - 1]['quote']['amount']
                and previous_buy_orders[i]['quote']['amount'] - previous_buy_orders[i - 1]['quote']['amount']
                > previous_buy_orders[i - 1]['quote']['amount'] * worker.increment / 2
            ):
                # Expect increased order if further order is bigger than closer
                assert worker.buy_orders[i - 1]['quote']['amount'] > previous_buy_orders[i - 1]['quote']['amount']
                # Only one check at a time
                break


def test_increase_order_sizes_mountain_furthest_order(
    worker, do_initial_allocation, increase_until_allocated, issue_asset
):
    """ Should test proper calculation of furthest order: try to maximize, don't allow too small increase
    """
    do_initial_allocation(worker, 'mountain')
    previous_buy_orders = worker.buy_orders

    # Add balance to increase ~1 order
    increase_factor = max(1 + worker.increment, worker.min_increase_factor)
    to_issue = worker.buy_orders[-1]['base']['amount'] * (increase_factor - 1) * 1.1
    issue_asset(worker.market['base']['symbol'], to_issue, worker.account.name)

    worker.refresh_balances()
    increase_until_allocated(worker)
    worker.refresh_orders()

    assert worker.buy_orders[-1]['base']['amount'] - previous_buy_orders[-1]['base']['amount'] == pytest.approx(
        previous_buy_orders[-1]['base']['amount'] * (increase_factor - 1),
        rel=(10 ** -worker.market['base']['precision']),
    )


def test_increase_order_sizes_mountain_imbalanced(worker, do_initial_allocation):
    """ Test situation when sides was imbalances, several orders filled on opposite side.
        This also tests transition from vally to mountain.

        Buy side, amounts in QUOTE:

        100 100 100 10 10 10 <c>
        100 100 100 20 10 10 <c>
        100 100 100 20 20 10 <c>
    """
    do_initial_allocation(worker, 'mountain')
    worker.mode = 'mountain'

    # Cancel several closest orders
    num_orders_to_cancel = 3
    worker.cancel_orders_wrapper(worker.buy_orders[:num_orders_to_cancel])
    worker.refresh_orders()
    worker.refresh_balances()

    # Place limited orders
    initial_base = worker.buy_orders[0]['base']['amount']
    base_limit = initial_base / 2
    # Add own_asset_limit only for first new order
    worker.place_closer_order('base', worker.buy_orders[0], own_asset_limit=base_limit)
    worker.refresh_orders()
    for _ in range(1, num_orders_to_cancel):
        worker.place_closer_order('base', worker.buy_orders[0])
        worker.refresh_orders()

    previous_buy_orders = worker.buy_orders

    for _ in range(0, num_orders_to_cancel):
        worker.refresh_balances()
        worker.increase_order_sizes('base', worker.base_balance, worker.buy_orders)
        worker.refresh_orders()

    for order_index in range(0, num_orders_to_cancel):
        order = worker.buy_orders[order_index]
        if (
            previous_buy_orders[order_index]['quote']['amount']
            < previous_buy_orders[order_index + 1]['quote']['amount']
            and previous_buy_orders[order_index + 1]['base']['amount']
            - previous_buy_orders[order_index]['base']['amount']
            > previous_buy_orders[order_index]['base']['amount'] * worker.increment / 2
        ):
            # If order before increase was smaller than further order, expect to see it increased
            assert order['quote']['amount'] > previous_buy_orders[order_index]['quote']['amount']
            break


def test_increase_order_sizes_neutral_basic(worker, do_initial_allocation, issue_asset, increase_until_allocated):
    """ Test increases in neutral mode when all orders are equal (new allocation round)
    """
    do_initial_allocation(worker, 'neutral')
    increase_until_allocated(worker)

    # Double worker's balance
    issue_asset(worker.market['base']['symbol'], worker.base_total_balance, worker.account.name)
    issue_asset(worker.market['quote']['symbol'], worker.quote_total_balance, worker.account.name)

    increase_until_allocated(worker)
    increase_factor = max(1 + worker.increment, worker.min_increase_factor)

    for index, order in enumerate(worker.buy_orders):
        if index == 0:
            continue
        # Assume amounts are equal within some tolerance, or accept difference at increase_factor size to detect new
        # unfinished increase round
        assert (
            order['base']['amount']
            == pytest.approx(
                worker.buy_orders[index - 1]['base']['amount'] / math.sqrt(1 + worker.increment),
                rel=(10 ** -worker.market['base']['precision']),
            )
        ) or (
            order['base']['amount']
            == pytest.approx(
                worker.buy_orders[index - 1]['base']['amount'] / math.sqrt(1 + worker.increment) / increase_factor,
                rel=(10 ** -worker.market['base']['precision']),
            )
        )
    for index, order in enumerate(worker.sell_orders):
        if index == 0:
            continue
        assert (
            order['base']['amount']
            == pytest.approx(
                worker.sell_orders[index - 1]['base']['amount'] / math.sqrt(1 + worker.increment),
                rel=(10 ** -worker.market['quote']['precision']),
            )
        ) or (
            order['base']['amount']
            == pytest.approx(
                worker.sell_orders[index - 1]['base']['amount'] / math.sqrt(1 + worker.increment) / increase_factor,
                rel=(10 ** -worker.market['quote']['precision']),
            )
        )


def test_increase_order_sizes_neutral_direction(worker, do_initial_allocation, issue_asset, increase_until_allocated):
    """ Test increase direction in neutral mode: new allocation round must be started from closest order.

        Buy side, amounts in BASE:

        100 100 100 100 100
        100 100 100 100 115
        100 100 100 114 115
        100 100 113 114 115
    """
    do_initial_allocation(worker, 'neutral')

    # Add balance to increase several orders
    increase_factor = max(1 + worker.increment, worker.min_increase_factor)
    to_issue = worker.buy_orders[0]['base']['amount'] * (increase_factor - 1) * 3
    issue_asset(worker.market['base']['symbol'], to_issue, worker.account.name)
    to_issue = worker.sell_orders[0]['base']['amount'] * (increase_factor - 1) * 3
    issue_asset(worker.market['quote']['symbol'], to_issue, worker.account.name)

    increase_until_allocated(worker)

    for order in worker.buy_orders:
        assert order['base']['amount'] <= worker.buy_orders[0]['base']['amount']
    for order in worker.sell_orders:
        assert order['base']['amount'] <= worker.sell_orders[0]['base']['amount']


def test_increase_order_sizes_neutral_transit_from_mountain(worker, do_initial_allocation, issue_asset):
    """ Transition from mountain to neutral

        Buy side, amounts in BASE, increase should be like this:

        70 80 90 100 <c>
        80 80 90 100 <c>
        80 90 90 100 <c>
        90 90 90 100 <c>
    """
    # Set up mountain
    do_initial_allocation(worker, 'mountain')
    # Switch to neutral
    worker.mode = 'neutral'
    # Add balance to increase several orders
    to_issue = worker.buy_orders[0]['base']['amount'] * 10
    issue_asset(worker.market['base']['symbol'], to_issue, worker.account.name)

    for _ in range(0, 6):
        previous_buy_orders = worker.buy_orders
        worker.refresh_balances()
        worker.increase_order_sizes('base', worker.base_balance, previous_buy_orders)
        worker.refresh_orders()

        for i in range(-1, -6, -1):
            if (
                previous_buy_orders[i]['base']['amount'] < previous_buy_orders[i - 1]['base']['amount']
                and previous_buy_orders[i - 1]['base']['amount'] - previous_buy_orders[i]['base']['amount']
                > previous_buy_orders[i]['base']['amount'] * worker.increment / 2
            ):
                # Expect increased order if closer order is bigger than further
                assert worker.buy_orders[i]['base']['amount'] > previous_buy_orders[i]['base']['amount']
                # Only one check at a time
                break


def test_increase_order_sizes_neutral_smaller_closest_orders(worker, do_initial_allocation, increase_until_allocated):
    """ Test increase when closest-to-center orders are less than further orders. Normal situation when initial sides
        are imbalanced and several orders were filled.

        Buy side, amounts in BASE:

        100 100 100 10 10 10 <center>
    """
    worker = do_initial_allocation(worker, 'neutral')
    increase_until_allocated(worker)

    initial_base = worker.buy_orders[0]['base']['amount']
    initial_quote = worker.sell_orders[0]['base']['amount']

    # Cancel several closest orders
    num_orders_to_cancel = 3
    worker.cancel_orders_wrapper(worker.buy_orders[:num_orders_to_cancel])
    worker.cancel_orders_wrapper(worker.sell_orders[:num_orders_to_cancel])
    worker.refresh_orders()
    worker.refresh_balances()

    # Place limited orders
    base_limit = initial_base / 2
    quote_limit = initial_quote / 2
    worker.place_closer_order('base', worker.buy_orders[0], own_asset_limit=base_limit)
    worker.place_closer_order('quote', worker.sell_orders[0], own_asset_limit=quote_limit)
    worker.refresh_orders()
    for _ in range(1, num_orders_to_cancel):
        worker.place_closer_order('base', worker.buy_orders[0])
        worker.place_closer_order('quote', worker.sell_orders[0])
        worker.refresh_orders()

    increase_until_allocated(worker)
    increase_factor = max(1 + worker.increment, worker.min_increase_factor)

    # New closest orders amount should be equal to initial ones
    assert worker.buy_orders[0]['base']['amount'] == pytest.approx(
        initial_base, rel=(0.1 * increase_factor * initial_base)
    )
    assert worker.sell_orders[0]['base']['amount'] == pytest.approx(
        initial_quote, rel=(0.1 * increase_factor * initial_quote)
    )


def test_increase_order_sizes_neutral_imbalaced_small_further(worker, do_initial_allocation, increase_until_allocated):
    """ If furthest orders are smaller than closest, they should be increased first.
        See https://github.com/Codaone/DEXBot/issues/444 for details

        Buy side, amounts in BASE:

        5 5 5 100 100 10 10 10 <center>

        Should be:

        10 10 10 100 100 10 10 10 <center>
    """
    worker = do_initial_allocation(worker, 'neutral')

    # Cancel several closest orders
    num_orders_to_cancel = 3
    worker.cancel_orders_wrapper(worker.buy_orders[:num_orders_to_cancel])
    # Cancel furthest orders
    worker.cancel_orders_wrapper(worker.buy_orders[-num_orders_to_cancel:])
    worker.refresh_orders()
    worker.refresh_balances()

    # Place limited orders
    initial_base = worker.buy_orders[0]['base']['amount']
    base_limit = initial_base / 2
    # Apply limit only for first order
    worker.place_closer_order('base', worker.buy_orders[0], own_asset_limit=base_limit)
    # place_further_order() doesn't have own_asset_limit, so do own calculation
    further_order = worker.place_further_order('base', worker.buy_orders[-1], place_order=False)
    worker.place_market_buy_order(base_limit / further_order['price'], further_order['price'])
    worker.refresh_orders()

    # Place remaining limited orders
    for i in range(1, num_orders_to_cancel):
        worker.place_closer_order('base', worker.buy_orders[0])
        worker.place_further_order('base', worker.buy_orders[-1])
        worker.refresh_orders()

    # Drop excess balance to only allow one increase round
    worker.refresh_balances()
    increase_factor = max(1 + worker.increment, worker.min_increase_factor)
    to_keep = base_limit * (increase_factor - 1) * num_orders_to_cancel * 2
    to_drop = worker.base_balance['amount'] - to_keep
    amount = Amount(to_drop, worker.market['base']['symbol'], bitshares_instance=worker.bitshares)
    worker.bitshares.reserve(amount, account=worker.account)

    increase_until_allocated(worker)

    for i in range(1, num_orders_to_cancel):
        # This is a simple check without precise calculation
        # We're roughly checking that new furthest orders are not exceeds new closest orders
        further_order_amount = worker.buy_orders[-i]['base']['amount']
        closer_order_amount = worker.buy_orders[i - 1]['base']['amount']
        assert further_order_amount < closer_order_amount


def test_increase_order_sizes_neutral_closest_order(
    worker, do_initial_allocation, increase_until_allocated, issue_asset
):
    """ Should test proper calculation of closest order: order should not be less that min_increase_factor
    """
    worker = do_initial_allocation(worker, 'neutral')
    increase_until_allocated(worker)

    # Add balance to increase 2 orders
    increase_factor = max(1 + worker.increment, worker.min_increase_factor)
    to_issue = worker.buy_orders[0]['base']['amount'] * (increase_factor - 1) * 2
    issue_asset(worker.market['base']['symbol'], to_issue, worker.account.name)

    previous_buy_orders = worker.buy_orders
    worker.refresh_balances()
    worker.increase_order_sizes('base', worker.base_balance, previous_buy_orders)
    worker.refresh_orders()

    assert worker.buy_orders[0]['base']['amount'] - previous_buy_orders[0]['base']['amount'] == pytest.approx(
        previous_buy_orders[0]['base']['amount'] * (increase_factor - 1),
        rel=(10 ** -worker.market['base']['precision']),
    )


def test_increase_order_sizes_buy_slope(worker, do_initial_allocation, issue_asset, increase_until_allocated):
    """ Check correct orders sizes on both sides
    """
    do_initial_allocation(worker, 'buy_slope')

    # Double worker's balance
    issue_asset(worker.market['base']['symbol'], worker.base_total_balance, worker.account.name)
    issue_asset(worker.market['quote']['symbol'], worker.quote_total_balance, worker.account.name)

    increase_until_allocated(worker)
    increase_factor = max(1 + worker.increment, worker.min_increase_factor)

    for order in worker.buy_orders:
        # All buy orders must be equal-sized in BASE
        assert order['base']['amount'] == worker.buy_orders[0]['base']['amount']
    for index, order in enumerate(worker.sell_orders):
        # Sell orders are equal-sized in BASE asset or diff is equal to increase_factor
        if index == 0:
            continue
        assert (
            order['quote']['amount']
            == pytest.approx(
                worker.sell_orders[index - 1]['quote']['amount'], rel=(10 ** -worker.market['base']['precision'])
            )
        ) or (
            order['quote']['amount']
            == pytest.approx(
                worker.sell_orders[index - 1]['quote']['amount'] * increase_factor,
                rel=(0.1 * increase_factor * order['quote']['amount']),
            )
        )


def test_increase_order_sizes_sell_slope(worker, do_initial_allocation, issue_asset, increase_until_allocated):
    """ Check correct orders sizes on both sides
    """
    do_initial_allocation(worker, 'sell_slope')

    # Double worker's balance
    issue_asset(worker.market['base']['symbol'], worker.base_total_balance, worker.account.name)
    issue_asset(worker.market['quote']['symbol'], worker.quote_total_balance, worker.account.name)

    increase_until_allocated(worker)
    increase_factor = max(1 + worker.increment, worker.min_increase_factor)

    for index, order in enumerate(worker.buy_orders):
        # All buy orders must be equal-sized in market QUOTE or diff is equal to increase_factor
        if index == 0:
            continue
        assert (
            order['quote']['amount']
            == pytest.approx(
                worker.buy_orders[index - 1]['quote']['amount'], rel=(10 ** -worker.market['quote']['precision'])
            )
        ) or (
            order['quote']['amount']
            == pytest.approx(
                worker.buy_orders[index - 1]['quote']['amount'] * increase_factor,
                rel=(0.1 * increase_factor * order['quote']['amount']),
            )
        )

    for order in worker.sell_orders:
        # All sell orders must be equal-sized in market QUOTE
        assert order['base']['amount'] == worker.sell_orders[0]['base']['amount']


# Note: no other tests for slope modes because they are combined modes. If valley and mountain are ok, so slopes too


def test_allocate_asset_basic(worker):
    """ Check that free balance is shrinking after each allocation and spread is decreasing
    """

    worker.calculate_asset_thresholds()
    worker.refresh_balances()
    spread_after = worker.get_actual_spread()

    # Allocate asset until target spread will be reached
    while spread_after >= worker.target_spread + worker.increment:
        free_base = worker.base_balance
        free_quote = worker.quote_balance
        spread_before = worker.get_actual_spread()

        worker.allocate_asset('base', free_base)
        worker.allocate_asset('quote', free_quote)
        worker.refresh_orders()
        worker.refresh_balances(use_cached_orders=True)
        spread_after = worker.get_actual_spread()

        # Update whistory of balance changes
        worker.base_balance_history.append(worker.base_balance['amount'])
        worker.quote_balance_history.append(worker.quote_balance['amount'])
        if len(worker.base_balance_history) > 3:
            del worker.base_balance_history[0]
            del worker.quote_balance_history[0]

        # Free balance is shrinking after each allocation
        assert worker.base_balance < free_base or worker.quote_balance < free_quote

        # Actual spread is decreasing
        assert spread_after < spread_before


def test_allocate_asset_replace_closest_partial_order(worker, do_initial_allocation, base_account, issue_asset):
    """ Test that partially filled order is replaced when target spread is not reached, before placing closer order
    """
    do_initial_allocation(worker, worker.mode)
    additional_account = base_account()

    # Sell some quote from another account to make PF order on buy side
    price = worker.buy_orders[0]['price'] / 1.01
    amount = worker.buy_orders[0]['quote']['amount'] * (1 - worker.partial_fill_threshold * 1.1)
    worker.market.sell(price, amount, account=additional_account)

    # Fill sell order
    price = worker.sell_orders[0]['price'] ** -1 * 1.01
    amount = worker.sell_orders[0]['base']['amount']
    worker.market.buy(price, amount, account=additional_account)

    # Expect replaced closest buy order
    worker.refresh_orders()
    worker.refresh_balances(use_cached_orders=True)
    worker.allocate_asset('base', worker.base_balance)
    worker.refresh_orders()
    assert worker.buy_orders[0]['base']['amount'] == worker.buy_orders[0]['for_sale']['amount']


def test_allocate_asset_replace_partially_filled_orders(
    worker, do_initial_allocation, base_account, issue_asset, maintain_until_allocated
):
    """ Check replacement of partially filled orders on both sides. Simple check.
    """
    do_initial_allocation(worker, worker.mode)
    # TODO: automatically turn off bootstrapping after target spread is closed?
    worker['bootstrapping'] = False
    additional_account = base_account()

    # Partially fill closest orders
    price = worker.buy_orders[0]['price']
    amount = worker.buy_orders[0]['quote']['amount'] / 2
    log.debug('Filling {} @ {}'.format(amount, price))
    worker.market.sell(price, amount, account=additional_account)
    price = worker.sell_orders[0]['price'] ** -1
    amount = worker.sell_orders[0]['base']['amount'] / 2
    log.debug('Filling {} @ {}'.format(amount, price))
    worker.market.buy(price, amount, account=additional_account)

    # Add some balance to worker
    to_issue = worker.buy_orders[0]['base']['amount']
    issue_asset(worker.market['base']['symbol'], to_issue, worker.account.name)
    to_issue = worker.sell_orders[0]['base']['amount']
    issue_asset(worker.market['quote']['symbol'], to_issue, worker.account.name)

    maintain_until_allocated(worker)
    worker.refresh_orders()
    assert worker.buy_orders[0]['base']['amount'] == worker.buy_orders[0]['for_sale']['amount']
    assert worker.sell_orders[0]['base']['amount'] == worker.sell_orders[0]['for_sale']['amount']


def test_allocate_asset_increase_orders(worker, do_initial_allocation, maintain_until_allocated, issue_asset):
    """ Add balance, expect increased orders
    """
    do_initial_allocation(worker, worker.mode)
    order_ids = [order['id'] for order in worker.own_orders]
    balance_in_orders_before = worker.get_allocated_assets(order_ids)
    to_issue = worker.buy_orders[0]['base']['amount'] * 3
    issue_asset(worker.market['base']['symbol'], to_issue, worker.account.name)
    to_issue = worker.sell_orders[0]['base']['amount'] * 3
    issue_asset(worker.market['quote']['symbol'], to_issue, worker.account.name)
    # Use maintain_strategy() here for simplicity
    maintain_until_allocated(worker)
    order_ids = [order['id'] for order in worker.own_orders]
    balance_in_orders_after = worker.get_allocated_assets(order_ids)
    assert balance_in_orders_after['base'] > balance_in_orders_before['base']
    assert balance_in_orders_after['quote'] > balance_in_orders_before['quote']


def test_allocate_asset_dust_order_simple(worker, do_initial_allocation, maintain_until_allocated, base_account):
    """ Make dust order, check if it canceled and closer opposite order placed
    """
    do_initial_allocation(worker, worker.mode)
    num_sell_orders_before = len(worker.sell_orders)
    num_buy_orders_before = len(worker.buy_orders)
    additional_account = base_account()

    # Partially fill order from another account
    sell_price = worker.buy_orders[0]['price'] / 1.01
    sell_amount = worker.buy_orders[0]['quote']['amount'] * (1 - worker.partial_fill_threshold) * 1.1
    worker.market.sell(sell_price, sell_amount, account=additional_account)

    worker.refresh_balances()
    worker.refresh_orders()
    worker.allocate_asset('quote', worker.quote_balance)
    worker.refresh_orders()
    num_sell_orders_after = len(worker.sell_orders)
    num_buy_orders_after = len(worker.buy_orders)

    assert num_buy_orders_before - num_buy_orders_after == 1
    assert num_sell_orders_after - num_sell_orders_before == 1


def test_allocate_asset_dust_order_excess_funds(
    worker, do_initial_allocation, maintain_until_allocated, base_account, issue_asset
):
    """ Make dust order, add additional funds, these funds should be allocated
        and then dust order should be canceled and closer opposite order placed
    """
    do_initial_allocation(worker, worker.mode)
    num_sell_orders_before = len(worker.sell_orders)
    num_buy_orders_before = len(worker.buy_orders)
    additional_account = base_account()

    # Partially fill order from another account
    sell_price = worker.buy_orders[0]['price'] / 1.01
    sell_amount = worker.buy_orders[0]['quote']['amount'] * (1 - worker.partial_fill_threshold) * 1.1
    worker.market.sell(sell_price, sell_amount, account=additional_account)

    # Add some balance to the worker
    issue_asset(worker.market['quote']['symbol'], worker.sell_orders[0]['base']['amount'], worker.account.name)

    worker.refresh_balances()
    worker.refresh_orders()
    worker.allocate_asset('quote', worker.quote_balance)
    worker.refresh_orders()
    num_sell_orders_after = len(worker.sell_orders)
    num_buy_orders_after = len(worker.buy_orders)

    assert num_buy_orders_before - num_buy_orders_after == 1
    assert num_sell_orders_after - num_sell_orders_before == 1


def test_allocate_asset_dust_order_increase_race(worker, do_initial_allocation, base_account, issue_asset):
    """ Test for https://github.com/Codaone/DEXBot/issues/587

        Check if cancelling dust orders on opposite side will not cause a race for allocate_asset() on opposite side
    """
    do_initial_allocation(worker, worker.mode)
    additional_account = base_account()
    num_buy_orders_before = len(worker.buy_orders)

    # Make closest sell order small enough to be a most likely candidate for increase
    worker.cancel_orders_wrapper(worker.sell_orders[0])
    worker.refresh_orders()
    worker.refresh_balances()
    worker.place_closer_order(
        'quote', worker.sell_orders[0], own_asset_limit=(worker.sell_orders[0]['base']['amount'] / 2)
    )
    worker.refresh_orders()

    # Partially fill order from another account
    buy_price = worker.sell_orders[0]['price'] ** -1 * 1.01
    buy_amount = worker.sell_orders[0]['base']['amount'] * (1 - worker.partial_fill_threshold) * 1.1
    log.debug('{}, {}'.format(buy_price, buy_amount))
    worker.market.buy(buy_price, buy_amount, account=additional_account)

    # PF fill sell order should be cancelled and closer buy placed
    worker.maintain_strategy()
    worker.refresh_orders()
    num_buy_orders_after = len(worker.buy_orders)
    assert num_buy_orders_after - num_buy_orders_before == 1


def test_allocate_asset_filled_orders(worker, do_initial_allocation, base_account):
    """ Fill an order and check if opposite order placed
    """
    do_initial_allocation(worker, worker.mode)
    # TODO: automatically turn off bootstrapping after target spread is closed?
    worker['bootstrapping'] = False
    additional_account = base_account()
    num_sell_orders_before = len(worker.sell_orders)

    # Fill sell order
    price = worker.buy_orders[0]['price']
    amount = worker.buy_orders[0]['quote']['amount']
    worker.market.sell(price, amount, account=additional_account)
    worker.refresh_balances()
    worker.refresh_orders()
    worker.allocate_asset('quote', worker.quote_balance)
    worker.refresh_orders()
    num_sell_orders_after = len(worker.sell_orders)
    assert num_sell_orders_after - num_sell_orders_before == 1


def test_allocate_asset_filled_order_on_massively_imbalanced_sides(worker, do_initial_allocation, base_account):
    """ When sides are massively imbalanced, make sure that spread will be closed after filling one order on
        smaller side. The goal is to test a situation when one side has a big-sized orders, and other side has much
        smaller orders. Correct behavior: when order on smaller side filled, big side should place closer order.

        Test for https://github.com/Codaone/DEXBot/issues/588
    """
    do_initial_allocation(worker, worker.mode)
    spread_before = worker.get_actual_spread()
    log.info('Worker spread after bootstrap: {}'.format(spread_before))
    # TODO: automatically turn off bootstrapping after target spread is closed?
    worker['bootstrapping'] = False

    # Cancel several closest orders
    num_orders_to_cancel = 3
    worker.cancel_orders_wrapper(worker.sell_orders[:num_orders_to_cancel])
    worker.refresh_orders()
    worker.refresh_balances()

    # Place limited orders; the goal is to limit order amount to be much smaller than opposite
    quote_limit = worker.buy_orders[0]['quote']['amount'] * worker.partial_fill_threshold / 2
    spread_after = worker.get_actual_spread()
    while spread_after >= worker.target_spread + worker.increment:
        # We're using spread check because we cannot just place same number of orders as num_orders_to_cancel because
        # it may result in too close spread because of price shifts
        worker.place_closer_order('quote', worker.sell_orders[0], own_asset_limit=quote_limit)
        worker.refresh_orders()
        spread_after = worker.get_actual_spread()

    log.info('Worker spread: {}'.format(worker.get_actual_spread()))

    # Fill only one newly placed order from another account
    additional_account = base_account()
    num_orders_to_fill = 1
    for i in range(0, num_orders_to_fill):
        price = worker.sell_orders[i]['price'] ** -1 * 1.01
        amount = worker.sell_orders[i]['base']['amount'] * 1.01
        log.debug('Filling {} @ {}'.format(amount, price))
        worker.market.buy(price, amount, account=additional_account)

    # Cancel unmatched dust
    account = Account(additional_account, bitshares_instance=worker.bitshares)
    ids = [order['id'] for order in account.openorders if 'id' in order]
    worker.bitshares.cancel(ids, account=additional_account)
    worker.refresh_orders()
    worker.refresh_balances(use_cached_orders=True)

    # Filling of one order should result in spread > target spread, othewise allocate_asset will not place closer prder
    spread_after = worker.get_actual_spread()
    assert spread_after >= worker.target_spread + worker.increment

    # Allocate obtained BASE
    counter = 0
    while spread_after >= worker.target_spread + worker.increment:
        worker.allocate_asset('base', worker.base_balance)
        worker.refresh_orders()
        worker.refresh_balances(use_cached_orders=True)
        spread_after = worker.get_actual_spread()
        counter += 1
        # Counter is for preventing infinity loop
        assert counter < 20


def test_allocate_asset_partially_filled_order_on_massively_imbalanced_sides(
    worker, do_initial_allocation, base_account
):
    """ When sides are massively imbalanced, make sure that spread will be closed after filling one order on
        smaller side. The goal is to test a situation when one side has a big-sized orders, and other side has much
        smaller orders. Correct behavior: when order on smaller side filled, big side should place closer order.

        This test is similar to test_allocate_asset_filled_order_on_massively_imbalanced_sides, but tests partially
        filled order where "calncel dust order" logic is in action.

        Test for https://github.com/Codaone/DEXBot/issues/588
    """
    do_initial_allocation(worker, worker.mode)
    spread_before = worker.get_actual_spread()
    log.info('Worker spread after bootstrap: {}'.format(spread_before))
    # TODO: automatically turn off bootstrapping after target spread is closed?
    worker['bootstrapping'] = False

    # Cancel several closest orders
    num_orders_to_cancel = 3
    worker.cancel_orders_wrapper(worker.sell_orders[:num_orders_to_cancel])
    worker.refresh_orders()
    worker.refresh_balances()

    # Place limited orders; the goal is to limit order amount to be much smaller than opposite
    quote_limit = worker.buy_orders[0]['quote']['amount'] * worker.partial_fill_threshold / 2
    spread_after = worker.get_actual_spread()
    while spread_after >= worker.target_spread + worker.increment:
        # We're using spread check because we cannot just place same number of orders as num_orders_to_cancel because
        # it may result in too close spread because of price shifts
        worker.place_closer_order('quote', worker.sell_orders[0], own_asset_limit=quote_limit)
        worker.refresh_orders()
        spread_after = worker.get_actual_spread()

    log.info('Worker spread: {}'.format(worker.get_actual_spread()))

    # Fill only one newly placed order from another account
    additional_account = base_account()
    num_orders_to_fill = 1
    for i in range(0, num_orders_to_fill):
        price = worker.sell_orders[i]['price'] ** -1 * 1.01
        # Make partially filled order (dust order)
        amount = worker.sell_orders[i]['base']['amount'] * (1 - worker.partial_fill_threshold) * 1.01
        log.debug('Filling {} @ {}'.format(amount, price))
        worker.market.buy(price, amount, account=additional_account)

    # Cancel unmatched dust
    account = Account(additional_account, bitshares_instance=worker.bitshares)
    ids = [order['id'] for order in account.openorders if 'id' in order]
    worker.bitshares.cancel(ids, account=additional_account)
    worker.refresh_orders()
    worker.refresh_balances(use_cached_orders=True)

    # Check that we filled enough
    assert not worker.check_partial_fill(worker.sell_orders[0], fill_threshold=(1 - worker.partial_fill_threshold))

    # Expect dust order cancel + closer order
    log.info('spread before allocate_asset(): {}'.format(worker.get_actual_spread()))
    worker.allocate_asset('base', worker.base_balance)
    worker.refresh_orders()
    spread_after = worker.get_actual_spread()
    assert spread_after < worker.target_spread + worker.increment


@pytest.mark.parametrize('mode', MODES)
def test_allocate_asset_limiting_on_sell_side(mode, worker, do_initial_allocation, base_account):
    """ Check order size limiting when placing closer order on side which is bigger (using funds obtained from filled
        orders on side which is smaller)
    """
    do_initial_allocation(worker, mode)
    # TODO: automatically turn off bootstrapping after target spread is closed?
    worker['bootstrapping'] = False
    additional_account = base_account()

    # Fill several orders
    num_orders_to_fill = 4
    for i in range(0, num_orders_to_fill):
        price = worker.buy_orders[i]['price']
        amount = worker.buy_orders[i]['quote']['amount'] * 1.01
        log.debug('Filling {} @ {}'.format(amount, price))
        worker.market.sell(price, amount, account=additional_account)

    # Cancel unmatched dust
    account = Account(additional_account, bitshares_instance=worker.bitshares)
    ids = [order['id'] for order in account.openorders if 'id' in order]
    worker.bitshares.cancel(ids, account=additional_account)

    # Allocate asset until target spread will be reached
    worker.refresh_orders()
    worker.refresh_balances(use_cached_orders=True)
    spread_after = worker.get_actual_spread()
    counter = 0
    while spread_after >= worker.target_spread + worker.increment:
        worker.allocate_asset('base', worker.base_balance)
        worker.allocate_asset('quote', worker.quote_balance)
        worker.refresh_orders()
        worker.refresh_balances(use_cached_orders=True)
        spread_after = worker.get_actual_spread()
        counter += 1
        # Counter is for preventing infinity loop
        assert counter < 20

    # Check 2 closest orders to match mode
    if worker.mode == 'valley' or worker.mode == 'sell_slope':
        assert worker.sell_orders[0]['base']['amount'] == worker.sell_orders[1]['base']['amount']
    elif worker.mode == 'mountain' or worker.mode == 'buy_slope':
        assert worker.sell_orders[0]['quote']['amount'] == pytest.approx(
            worker.sell_orders[1]['quote']['amount'], rel=(10 ** -worker.market['base']['precision'])
        )
    elif worker.mode == 'neutral':
        assert worker.sell_orders[0]['base']['amount'] == pytest.approx(
            worker.sell_orders[1]['base']['amount'] * math.sqrt(1 + worker.increment),
            rel=(10 ** -worker.market['quote']['precision']),
        )


@pytest.mark.parametrize('mode', MODES)
def test_allocate_asset_limiting_on_buy_side(mode, worker, do_initial_allocation, base_account, issue_asset):
    """ Check order size limiting when placing closer order on side which is bigger (using funds obtained from filled
        orders on side which is smaller)
    """
    worker.center_price = 1
    worker.lower_bound = 0.4
    worker.upper_bound = 1.4
    do_initial_allocation(worker, mode)
    # TODO: automatically turn off bootstrapping after target spread is closed?
    worker['bootstrapping'] = False
    additional_account = base_account()

    # Fill several orders
    num_orders_to_fill = 5
    for i in range(0, num_orders_to_fill):
        price = worker.sell_orders[i]['price'] ** -1
        amount = worker.sell_orders[i]['base']['amount'] * 1.01
        log.debug('Filling {} @ {}'.format(amount, price))
        worker.market.buy(price, amount, account=additional_account)

    # Cancel unmatched dust
    account = Account(additional_account, bitshares_instance=worker.bitshares)
    ids = [order['id'] for order in account.openorders if 'id' in order]
    worker.bitshares.cancel(ids, account=additional_account)

    # Allocate asset until target spread will be reached
    worker.refresh_orders()
    worker.refresh_balances(use_cached_orders=True)
    spread_after = worker.get_actual_spread()
    counter = 0
    while spread_after >= worker.target_spread + worker.increment:
        worker.allocate_asset('base', worker.base_balance)
        worker.allocate_asset('quote', worker.quote_balance)
        worker.refresh_orders()
        worker.refresh_balances(use_cached_orders=True)
        spread_after = worker.get_actual_spread()
        counter += 1
        # Counter is for preventing infinity loop
        assert counter < 20

    # Check 2 closest orders to match mode
    if worker.mode == 'valley' or worker.mode == 'buy_slope':
        assert worker.buy_orders[0]['base']['amount'] == worker.buy_orders[1]['base']['amount']
    elif worker.mode == 'mountain' or worker.mode == 'sell_slope':
        assert worker.buy_orders[0]['quote']['amount'] == pytest.approx(
            worker.buy_orders[1]['quote']['amount'], rel=(10 ** -worker.market['base']['precision'])
        )
    elif worker.mode == 'neutral':
        assert worker.buy_orders[0]['base']['amount'] == pytest.approx(
            worker.buy_orders[1]['base']['amount'] * math.sqrt(1 + worker.increment),
            rel=(10 ** -worker.market['base']['precision']),
        )


def test_get_actual_spread(worker):
    worker.maintain_strategy()
    # Twice run needed
    worker.maintain_strategy()
    worker.refresh_orders()
    spread = worker.get_actual_spread()
    assert float('Inf') > spread > 0


def test_tick(worker):
    """ Check tick counter increment
    """
    counter_before = worker.counter
    worker.tick('foo')
    counter_after = worker.counter
    assert counter_after - counter_before == 1<|MERGE_RESOLUTION|>--- conflicted
+++ resolved
@@ -80,12 +80,9 @@
     worker = base_worker(config_only_base)
     do_initial_allocation(worker, mode)
 
-<<<<<<< HEAD
     # Check target spread is reached
     assert worker.actual_spread == pytest.approx(worker.target_spread + worker.increment, abs=(worker.increment / 2))
 
-=======
->>>>>>> efe86824
     # Check number of orders
     price = worker.center_price / math.sqrt(1 + worker.target_spread)
     buy_orders_count = worker.calc_buy_orders_count(price, worker.lower_bound)
