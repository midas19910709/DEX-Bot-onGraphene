import copy
import logging
import os
import tempfile
import time

import pytest
from bitshares.amount import Amount
<<<<<<< HEAD

from dexbot.storage import Storage
=======
from dexbot.strategies.base import StrategyBase
>>>>>>> 7f543663
from dexbot.strategies.staggered_orders import Strategy

log = logging.getLogger("dexbot.per_worker")
handler = logging.StreamHandler()
formatter2 = logging.Formatter('%(asctime)s (%(module)s:%(lineno)d) - %(worker_name)s - %(levelname)s - %(message)s')
handler.setFormatter(formatter2)
log.addHandler(handler)

log = logging.getLogger("dexbot")
log.setLevel(logging.DEBUG)

MODES = ['mountain', 'valley', 'neutral', 'buy_slope', 'sell_slope']


@pytest.fixture(scope='session')
def assets(create_asset):
<<<<<<< HEAD
    """Create some assets with different precision."""
    create_asset('BASEA', 3)
    create_asset('QUOTEA', 8)
    create_asset('BASEB', 8)
    create_asset('QUOTEB', 3)
=======
    """ Create some assets with different precision
    """
    create_asset('BASEA', 8)
    create_asset('QUOTEA', 3)
    create_asset('BASEB', 3)
    create_asset('QUOTEB', 8)
>>>>>>> 7f543663


@pytest.fixture(scope='module')
def base_account(assets, prepare_account):
    """Factory to generate random account with pre-defined balances."""

    def func():
        account = prepare_account({'BASEA': 10000, 'QUOTEA': 100, 'BASEB': 10000, 'QUOTEB': 100, 'TEST': 1000})
        return account

    return func


@pytest.fixture
def account(base_account):
    """Prepare worker account with some balance."""
    return base_account()


@pytest.fixture
def account_only_base(assets, prepare_account):
    """Prepare worker account with only BASE assets balance."""
    account = prepare_account({'BASEA': 1000, 'BASEB': 1000, 'TEST': 1000})
    return account


@pytest.fixture
def account_1_sat(assets, prepare_account):
<<<<<<< HEAD
    """Prepare worker account to simulate XXX/BTC trading near zero prices."""
    account = prepare_account({'BASEB': 0.02, 'QUOTEB': 10000000, 'TEST': 1000})
=======
    """ Prepare worker account to simulate XXX/BTC trading near zero prices
    """
    account = prepare_account({'BASEC': 0.02, 'QUOTEC': 10000000, 'TEST': 1000})
>>>>>>> 7f543663
    return account


@pytest.fixture(scope='session')
def so_worker_name():
    """Fixture to share Staggered Orders worker name."""
    return 'so-worker'


@pytest.fixture()
def config(request, bitshares, account, so_worker_name):
    """
    Define worker's config with variable assets.

    This fixture should be function-scoped to use new fresh bitshares account for each test
    """
    worker_name = so_worker_name
    config = {
        'node': '{}'.format(bitshares.rpc.url),
        'workers': {
            worker_name: {
                'account': '{}'.format(account),
                'market': 'QUOTEA/BASEA',
                'module': 'dexbot.strategies.staggered_orders',
                'mode': 'valley',
                'center_price': 100.0,
                'center_price_dynamic': False,
                'fee_asset': 'TEST',
                'lower_bound': 90.0,
                'spread': 2.0,
                'increment': 1.0,
                'upper_bound': 110.0,
                'operational_depth': 10,
            }
        },
    }
    return config


@pytest.fixture(params=MODES)
def config_variable_modes(request, config, so_worker_name):
    """Test config which tests all modes."""
    worker_name = so_worker_name
    config = copy.deepcopy(config)
    config['workers'][worker_name]['mode'] = request.param
    return config


@pytest.fixture
def config_only_base(config, so_worker_name, account_only_base):
    """Config which uses an account with only BASE asset."""
    worker_name = so_worker_name
    config = copy.deepcopy(config)
    config['workers'][worker_name]['account'] = account_only_base
    return config


@pytest.fixture
def config_1_sat(so_worker_name, bitshares, account_1_sat):
    """Config to set up a worker on market with center price around 1 sats."""
    worker_name = so_worker_name
    config = {
        'node': '{}'.format(bitshares.rpc.url),
        'workers': {
            worker_name: {
                'account': '{}'.format(account_1_sat),
                'market': 'QUOTEC/BASEC',
                'module': 'dexbot.strategies.staggered_orders',
                'mode': 'valley',
                'center_price': 0.00000001,
                'center_price_dynamic': False,
                'fee_asset': 'TEST',
                'lower_bound': 0.000000002,
                'spread': 30.0,
                'increment': 10.0,
                'upper_bound': 0.00000002,
                'operational_depth': 10,
            }
        },
    }
    return config


@pytest.fixture
def config_multiple_workers_1(bitshares, account):
    """
    Prepares config with multiple SO workers on same account.

    This fixture should be function-scoped to use new fresh bitshares account for each test
    """
    config = {
        'node': '{}'.format(bitshares.rpc.url),
        'workers': {
            'so-worker-1': {
                'account': '{}'.format(account),
                'market': 'QUOTEA/BASEA',
                'module': 'dexbot.strategies.staggered_orders',
                'mode': 'valley',
                'center_price': 100.0,
                'center_price_dynamic': False,
                'fee_asset': 'TEST',
                'lower_bound': 90.0,
                'spread': 2.0,
                'increment': 1.0,
                'upper_bound': 110.0,
                'operational_depth': 10,
            },
            'so-worker-2': {
                'account': '{}'.format(account),
                'market': 'QUOTEB/BASEA',
                'module': 'dexbot.strategies.staggered_orders',
                'mode': 'valley',
                'center_price': 100.0,
                'center_price_dynamic': False,
                'fee_asset': 'TEST',
                'lower_bound': 90.0,
                'spread': 2.0,
                'increment': 1.0,
                'upper_bound': 110.0,
                'operational_depth': 10,
            },
        },
    }
    return config


@pytest.fixture
def config_multiple_workers_2(config_multiple_workers_1):
    """
    Prepares config with multiple SO workers on same account.

    This fixture should be function-scoped to use new fresh bitshares account for each test
    """
    config = copy.deepcopy(config_multiple_workers_1)
    config['workers']['so-worker-1']['market'] = 'QUOTEA/BASEA'
    config['workers']['so-worker-2']['market'] = 'QUOTEA/BASEB'

    return config


@pytest.fixture
def config_other_account(config, base_account, so_worker_name):
    """ Config for other account which simulates foreign trader
    """
    config = copy.deepcopy(config)
    worker_name = so_worker_name
    config['workers'][worker_name]['account'] = base_account()
    return config


@pytest.fixture
def base_worker(bitshares, so_worker_name, storage_db):
    workers = []

    def _base_worker(config, worker_name=so_worker_name):
        worker = Strategy(config=config, name=worker_name, bitshares_instance=bitshares)
        # Set market center price to avoid calling of maintain_strategy()
        worker.market_center_price = worker.worker['center_price']
        # Prevent maintenance bypass during tests
        worker.min_check_interval = 0
        worker.max_check_interval = 0.00000000001  # should differ from min_check_interval!
        worker.check_interval = worker.min_check_interval
        log.info('Initialized {} on account {}'.format(worker_name, worker.account.name))
        workers.append(worker)
        return worker

    yield _base_worker

    # We need to make sure no orders left after test finished
    for worker in workers:
        worker.cancel_all_orders()
        # Workaround to purge all worker data after test
        worker.purge_all_local_worker_data(worker.worker_name)
        worker.bitshares.txbuffer.clear()
        worker.bitshares.bundle = False


@pytest.fixture(scope='session')
def storage_db(so_worker_name):
    """ Prepare custom sqlite database to not mess with main one
    """
    _, db_file = tempfile.mkstemp()  # noqa: F811
    storage = Storage(so_worker_name, db_file=db_file)
    yield storage
    os.unlink(db_file)


@pytest.fixture
def worker(base_worker, config):
    """Worker to test in single mode (for methods which not required to be tested against all modes)"""
    worker = base_worker(config)
    return worker


@pytest.fixture
def worker2(base_worker, config_variable_modes):
    """Worker to test all modes."""
    worker = base_worker(config_variable_modes)
    return worker


@pytest.fixture
def other_worker(so_worker_name, config_other_account):
    """ Foreign trader
    """
    worker = StrategyBase(name=so_worker_name, config=config_other_account)
    yield worker
    worker.cancel_all_orders()


@pytest.fixture
def init_empty_balances(worker, bitshares):
    # Defaults are None, which breaks place_virtual_xxx_order()
    worker.quote_balance = Amount(0, worker.market['quote']['symbol'], bitshares_instance=bitshares)
    worker.base_balance = Amount(0, worker.market['base']['symbol'], bitshares_instance=bitshares)


@pytest.fixture
def orders1(worker, bitshares, init_empty_balances):
    """
    Place 1 buy+sell real order, and 1 buy+sell virtual orders with prices outside of the range.

    Note: this fixture don't calls refresh.xxx() intentionally!
    """
    # Prices outside of the range
    buy_price = 1  # price for test_refresh_balances()
    sell_price = worker.upper_bound + 1
    # Place real orders
    worker.place_market_buy_order(10, buy_price)
    worker.place_market_sell_order(10, sell_price)
    # Place virtual orders
    worker.place_virtual_buy_order(10, buy_price)
    worker.place_virtual_sell_order(10, sell_price)
    yield worker
    # Remove orders on teardown
    worker.cancel_all_orders()
    worker.virtual_orders = []
    # Need to wait until trxs will be included into block because several consequent runs of tests which uses this
    # fixture will cause identical cancel trxs, which is not allowed by the node
    time.sleep(1.1)


@pytest.fixture
def orders2(worker):
<<<<<<< HEAD
    """Place buy+sell real orders near center price."""
    worker.cancel_all_orders()
=======
    """ Place buy+sell real orders near center price
    """
>>>>>>> 7f543663
    buy_price = worker.market_center_price - 1
    sell_price = worker.market_center_price + 1
    # Place real orders
    worker.place_market_buy_order(1, buy_price)
    worker.place_market_sell_order(1, sell_price)
    worker.refresh_orders()
    worker.refresh_balances()
    yield worker
    worker.cancel_all_orders()
    worker.virtual_orders = []
    time.sleep(1.1)


@pytest.fixture
def orders3(worker):
<<<<<<< HEAD
    """Place buy+sell virtual orders near center price."""
    worker.cancel_all_orders()
=======
    """ Place buy+sell virtual orders near center price
    """
>>>>>>> 7f543663
    worker.refresh_balances()
    buy_price = worker.market_center_price - 1
    sell_price = worker.market_center_price + 1
    # Place virtual orders
    worker.place_virtual_buy_order(1, buy_price)
    worker.place_virtual_sell_order(1, sell_price)
    worker.refresh_orders()
    yield worker
    worker.virtual_orders = []


@pytest.fixture
def orders4(worker, orders1):
    """Just wrap orders1, but refresh balances in addition."""
    worker.refresh_balances()
    yield orders1


@pytest.fixture
def orders5(worker2):
    """Place buy+sell virtual orders at some distance from center price, and buy+sell real orders at 1 order distance
    from center."""
    worker = worker2

    worker.refresh_balances()

    # Virtual orders outside of operational depth
    buy_price = worker.market_center_price / (1 + worker.increment) ** (worker.operational_depth * 2)
    sell_price = worker.market_center_price * (1 + worker.increment) ** (worker.operational_depth * 2)
    worker.place_virtual_buy_order(1, buy_price)
    worker.place_virtual_sell_order(1, sell_price)

    # Virtual orders within operational depth
    buy_price = worker.market_center_price / (1 + worker.increment) ** (worker.operational_depth // 2)
    sell_price = worker.market_center_price * (1 + worker.increment) ** (worker.operational_depth // 2)
    worker.place_virtual_buy_order(1, buy_price)
    worker.place_virtual_sell_order(1, sell_price)

    # Real orders outside of operational depth
    buy_price = worker.market_center_price / (1 + worker.increment) ** (worker.operational_depth + 2)
    sell_price = worker.market_center_price * (1 + worker.increment) ** (worker.operational_depth + 2)
    worker.place_market_buy_order(1, buy_price)
    worker.place_market_sell_order(1, sell_price)

    # Real orders at 2 increment distance from the center
    buy_price = worker.market_center_price / (1 + worker.increment) ** 2
    sell_price = worker.market_center_price * (1 + worker.increment) ** 2
    worker.place_market_buy_order(1, buy_price)
    worker.place_market_sell_order(1, sell_price)

    worker.refresh_orders()
    yield worker
    worker.virtual_orders = []
    worker.cancel_all_orders()
    time.sleep(1.1)


@pytest.fixture
def partially_filled_order(worker):
<<<<<<< HEAD
    """Create partially filled order."""
    worker.cancel_all_orders()
=======
    """ Create partially filled order
    """
>>>>>>> 7f543663
    order = worker.place_market_buy_order(100, 1, returnOrderId=True)
    worker.place_market_sell_order(20, 1)
    worker.refresh_balances()
    # refresh order
    order = worker.get_order(order)
    yield order
    worker.cancel_all_orders()
    time.sleep(1.1)


@pytest.fixture(scope='session')
def increase_until_allocated():
    """
    Run increase_order_sizes() until funds are allocated.

    :param Strategy worker: worker instance
    """

    def func(worker):
        buy_increased = False
        sell_increased = False

        while not buy_increased or not sell_increased:
            worker.refresh_orders()
            worker.refresh_balances(use_cached_orders=True)
            buy_increased = worker.increase_order_sizes('base', worker.base_balance, worker.buy_orders)
            sell_increased = worker.increase_order_sizes('quote', worker.quote_balance, worker.sell_orders)
        worker.refresh_orders()
        log.info('Increase done')

    return func


@pytest.fixture(scope='session')
def maintain_until_allocated():
    """
    Run maintain_strategy() on a specific worker until funds are allocated.

    :param Strategy worker: worker instance
    """

    def func(worker):
        while True:
            worker.maintain_strategy()
            if not worker.check_interval == worker.min_check_interval:
                # Use "if" statement instead of putting this into a "while" to avoid waiting max_check_interval on last
                # run
                break
            time.sleep(worker.min_check_interval)
        log.info('Allocation done')

    return func


@pytest.fixture
def do_initial_allocation(maintain_until_allocated):
    """
    Run maintain_strategy() to make an initial allocation of funds.

    :param Strategy worker: initialized worker
    :param str mode: SO mode (valley, mountain etc)
    """

    def func(worker, mode):
        worker.mode = mode
        worker.cancel_all_orders()
        maintain_until_allocated(worker)
        worker.refresh_orders()
        worker.refresh_balances(use_cached_orders=True)
        worker.check_interval = 0
        log.info('Initial allocation done')

        return worker

    return func<|MERGE_RESOLUTION|>--- conflicted
+++ resolved
@@ -6,12 +6,9 @@
 
 import pytest
 from bitshares.amount import Amount
-<<<<<<< HEAD
 
 from dexbot.storage import Storage
-=======
 from dexbot.strategies.base import StrategyBase
->>>>>>> 7f543663
 from dexbot.strategies.staggered_orders import Strategy
 
 log = logging.getLogger("dexbot.per_worker")
@@ -28,20 +25,11 @@
 
 @pytest.fixture(scope='session')
 def assets(create_asset):
-<<<<<<< HEAD
     """Create some assets with different precision."""
     create_asset('BASEA', 3)
     create_asset('QUOTEA', 8)
     create_asset('BASEB', 8)
     create_asset('QUOTEB', 3)
-=======
-    """ Create some assets with different precision
-    """
-    create_asset('BASEA', 8)
-    create_asset('QUOTEA', 3)
-    create_asset('BASEB', 3)
-    create_asset('QUOTEB', 8)
->>>>>>> 7f543663
 
 
 @pytest.fixture(scope='module')
@@ -70,14 +58,8 @@
 
 @pytest.fixture
 def account_1_sat(assets, prepare_account):
-<<<<<<< HEAD
     """Prepare worker account to simulate XXX/BTC trading near zero prices."""
     account = prepare_account({'BASEB': 0.02, 'QUOTEB': 10000000, 'TEST': 1000})
-=======
-    """ Prepare worker account to simulate XXX/BTC trading near zero prices
-    """
-    account = prepare_account({'BASEC': 0.02, 'QUOTEC': 10000000, 'TEST': 1000})
->>>>>>> 7f543663
     return account
 
 
@@ -322,13 +304,7 @@
 
 @pytest.fixture
 def orders2(worker):
-<<<<<<< HEAD
     """Place buy+sell real orders near center price."""
-    worker.cancel_all_orders()
-=======
-    """ Place buy+sell real orders near center price
-    """
->>>>>>> 7f543663
     buy_price = worker.market_center_price - 1
     sell_price = worker.market_center_price + 1
     # Place real orders
@@ -344,13 +320,7 @@
 
 @pytest.fixture
 def orders3(worker):
-<<<<<<< HEAD
     """Place buy+sell virtual orders near center price."""
-    worker.cancel_all_orders()
-=======
-    """ Place buy+sell virtual orders near center price
-    """
->>>>>>> 7f543663
     worker.refresh_balances()
     buy_price = worker.market_center_price - 1
     sell_price = worker.market_center_price + 1
@@ -410,13 +380,7 @@
 
 @pytest.fixture
 def partially_filled_order(worker):
-<<<<<<< HEAD
     """Create partially filled order."""
-    worker.cancel_all_orders()
-=======
-    """ Create partially filled order
-    """
->>>>>>> 7f543663
     order = worker.place_market_buy_order(100, 1, returnOrderId=True)
     worker.place_market_sell_order(20, 1)
     worker.refresh_balances()
