--- conflicted
+++ resolved
@@ -6,11 +6,8 @@
 
 import pytest
 from bitshares.amount import Amount
-<<<<<<< HEAD
-
-=======
+
 from dexbot.storage import Storage
->>>>>>> 9d034ede
 from dexbot.strategies.staggered_orders import Strategy
 
 log = logging.getLogger("dexbot")
@@ -219,16 +216,8 @@
 
 
 @pytest.fixture(scope='session')
-<<<<<<< HEAD
-def storage_db():
-    """
-    Prepare custom sqlite database to not mess with main one.
-
-    TODO: this is doesn't work!!!
-=======
 def storage_db(so_worker_name):
     """ Prepare custom sqlite database to not mess with main one
->>>>>>> 9d034ede
     """
     _, db_file = tempfile.mkstemp()  # noqa: F811
     storage = Storage(so_worker_name, db_file=db_file)
