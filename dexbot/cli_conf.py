--- conflicted
+++ resolved
@@ -95,7 +95,7 @@
         path = os.path.expanduser(path)
         pathlib.Path(path).mkdir(parents=True, exist_ok=True)
         password = whiptail.prompt(
-            "The wallet password\n"
+            "The uptick wallet password\n"
             "NOTE: this will be saved on disc so the worker can run unattended. "
             "This means anyone with access to this computer's files can spend all your money",
             password=True)
@@ -180,67 +180,7 @@
             config.get(elem.key, elem.default), elem.extra))
 
 
-<<<<<<< HEAD
-def dexbot_service_running():
-    """ Return True if dexbot service is running
-    """
-    cmd = 'systemctl --user status dexbot'
-    output = subprocess.Popen(cmd, shell=True, stdout=subprocess.PIPE)
-    for line in output.stdout.readlines():
-        if b'Active:' in line and b'(running)' in line:
-            return True
-    return False
-
-
-def setup_systemd(whiptail, config):
-    if not os.path.exists("/etc/systemd"):
-        return  # No working systemd
-
-    if not whiptail.confirm(
-            "Do you want to run dexbot as a background (daemon) process?"):
-        config['systemd_status'] = 'disabled'
-        return
-
-    redo_setup = False
-    if os.path.exists(SYSTEMD_SERVICE_NAME):
-        redo_setup = whiptail.confirm('Redo systemd setup?', 'no')
-
-    if not os.path.exists(SYSTEMD_SERVICE_NAME) or redo_setup:
-        path = '~/.local/share/systemd/user'
-        path = os.path.expanduser(path)
-        pathlib.Path(path).mkdir(parents=True, exist_ok=True)
-        password = whiptail.prompt(
-            "The uptick wallet password\n"
-            "NOTE: this will be saved on disc so the worker can run unattended. "
-            "This means anyone with access to this computer's files can spend all your money",
-            password=True)
-
-        # Because we hold password be restrictive
-        fd = os.open(SYSTEMD_SERVICE_NAME, os.O_WRONLY | os.O_CREAT, 0o600)
-        with open(fd, "w") as fp:
-            fp.write(
-                SYSTEMD_SERVICE_FILE.format(
-                    exe=sys.argv[0],
-                    passwd=password,
-                    homedir=os.path.expanduser("~")))
-        # The dexbot service file was edited, reload the daemon configs
-        os.system('systemctl --user daemon-reload')
-
-    # Signal cli.py to set the unit up after writing config file
-    config['systemd_status'] = 'enabled'
-
-
-def get_strategy_tag(strategy_class):
-    for strategy in STRATEGIES:
-        if strategy_class == strategy['class']:
-            return strategy['tag']
-    return None
-
-
-def configure_worker(whiptail, worker_config):
-=======
 def configure_worker(whiptail, worker_config, bitshares_instance):
->>>>>>> cda838e9
     # By default always editing
     editing = True
 
