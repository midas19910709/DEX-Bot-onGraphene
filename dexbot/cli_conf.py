"""
A module to provide an interactive text-based tool for dexbot configuration
The result is dexbot can be run without having to hand-edit config files.
If systemd is detected it will offer to install a user service unit (under ~/.local/share/systemd)
This requires a per-user systemd process to be running

Requires the 'whiptail' tool for text-based configuration (so UNIX only)
if not available, falls back to a line-based configurator ("NoWhiptail")

Note there is some common cross-UI configuration stuff: look in base.py
It's expected GUI/web interfaces will be re-implementing code in this file, but they should
understand the common code so worker strategy writers can define their configuration once
for each strategy class.
"""

import importlib
import pathlib
import os
import os.path
import sys
import re
import subprocess

from bitshares.account import Account

from dexbot.whiptail import get_whiptail
from dexbot.strategies.base import StrategyBase
from dexbot.config_validator import ConfigValidator
from dexbot.node_manager import get_sorted_nodelist

import dexbot.helper


STRATEGIES = [
    {'tag': 'relative',
     'class': 'dexbot.strategies.relative_orders',
     'name': 'Relative Orders'},
    {'tag': 'stagger',
     'class': 'dexbot.strategies.staggered_orders',
     'name': 'Staggered Orders'},
    {'tag': 'koth',
     'class': 'dexbot.strategies.king_of_the_hill',
     'name': 'King of the Hill'},
]

# Todo: tags must be unique. Are they really a tags?
tags_so_far = [strategy['tag'] for strategy in STRATEGIES]
for desc, module in dexbot.helper.find_external_strategies():
    tag = desc.split()[0].lower()
    # make sure tag is unique
    i = 1
    while tag in tags_so_far:
        tag = tag+str(i)
        i += 1
    tags_so_far.add(tag)
    STRATEGIES.append({'tag': tag, 'class': module, 'name': desc})

SYSTEMD_SERVICE_NAME = os.path.expanduser(
    "~/.local/share/systemd/user/dexbot.service")

SYSTEMD_SERVICE_FILE = """
[Unit]
Description=Dexbot

[Service]
Type=notify
WorkingDirectory={homedir}
ExecStart={exe} --systemd run
TimeoutSec=20m
Environment=PYTHONUNBUFFERED=true
Environment=UNLOCK={passwd}

[Install]
WantedBy=default.target
"""


def select_choice(current, choices):
    """ For the radiolist, get us a list with the current value selected
    """
    return [(tag, text, (current == tag and "ON") or "OFF")
            for tag, text in choices]


def process_config_element(element, whiptail, worker_config):
    """ Process an item of configuration metadata, display a widget as appropriate

        :param base_config.ConfigElement element: config element
        :param whiptail.Whiptail whiptail: instance of Whiptail or NoWhiptail
        :param collections.OrderedDict worker_config: the config dictionary for this worker
    """
    if element.description:
        title = '{} - {}'.format(element.title, element.description)
    else:
        title = element.title

    if element.type == "string":
        txt = whiptail.prompt(title, worker_config.get(element.key, element.default))
        if element.extra:
            while not re.match(element.extra, txt):
                whiptail.alert("The value is not valid")
                txt = whiptail.prompt(
                    title, worker_config.get(
                        element.key, element.default))
        worker_config[element.key] = txt

    if element.type == "bool":
        value = worker_config.get(element.key, element.default)
        value = 'yes' if value else 'no'
        worker_config[element.key] = whiptail.confirm(title, value)

    if element.type in ("float", "int"):
        while True:
            if element.type == 'int':
                template = '{}'
            else:
                template = '{:.8f}'
            txt = whiptail.prompt(title, template.format(worker_config.get(element.key, element.default)))
            try:
                if element.type == "int":
                    val = int(txt)
                else:
                    val = float(txt)
                if val < element.extra[0]:
                    whiptail.alert("The value is too low")
                elif element.extra[1] and val > element.extra[1]:
                    whiptail.alert("the value is too high")
                else:
                    break
            except ValueError:
                whiptail.alert("Not a valid value")
        worker_config[element.key] = val

    if element.type == "choice":
        worker_config[element.key] = whiptail.radiolist(title, select_choice(
            worker_config.get(element.key, element.default), element.extra))


def dexbot_service_running():
    """ Return True if dexbot service is running
    """
    cmd = 'systemctl --user status dexbot'
    output = subprocess.Popen(cmd, shell=True, stdout=subprocess.PIPE)
    for line in output.stdout.readlines():
        if b'Active:' in line and b'(running)' in line:
            return True
    return False


def setup_systemd(whiptail, config):
    """ Setup systemd unit to auto-start dexbot

        :param whiptail.Whiptail whiptail: instance of Whiptail or NoWhiptail
        :param dexbot.config.Config config: dexbot config
    """
    if not os.path.exists("/etc/systemd"):
        return  # No working systemd

    if not whiptail.confirm(
            "Do you want to run dexbot as a background (daemon) process?", default="no"):
        config['systemd_status'] = 'disabled'
        return

    redo_setup = False
    if os.path.exists(SYSTEMD_SERVICE_NAME):
        redo_setup = whiptail.confirm('Redo systemd setup?', 'no')

    if not os.path.exists(SYSTEMD_SERVICE_NAME) or redo_setup:
        path = '~/.local/share/systemd/user'
        path = os.path.expanduser(path)
        pathlib.Path(path).mkdir(parents=True, exist_ok=True)
        password = whiptail.prompt(
            "The uptick wallet password\n"
            "NOTE: this will be saved on disc so the worker can run unattended. "
            "This means anyone with access to this computer's files can spend all your money",
            password=True)

        # Because we hold password be restrictive
        fd = os.open(SYSTEMD_SERVICE_NAME, os.O_WRONLY | os.O_CREAT, 0o600)
        with open(fd, "w") as fp:
            fp.write(
                SYSTEMD_SERVICE_FILE.format(
                    exe=sys.argv[0],
                    passwd=password,
                    homedir=os.path.expanduser("~")))
        # The dexbot service file was edited, reload the daemon configs
        os.system('systemctl --user daemon-reload')

    # Signal cli.py to set the unit up after writing config file
    config['systemd_status'] = 'enabled'


def get_strategy_tag(strategy_class):
    """ Obtain tag for a strategy

        :param str strategy_class: strategy class name, example: dexbot.strategies.foo_bar

        It may seems that tags may be common across strategies, but it is not. Every strategy must use unique tag.
    """
    for strategy in STRATEGIES:
        if strategy_class == strategy['class']:
            return strategy['tag']
    return None


def configure_worker(whiptail, worker_config, bitshares_instance):
    """ Single worker configurator

        :param whiptail.Whiptail whiptail: instance of Whiptail or NoWhiptail
        :param collections.OrderedDict worker_config: the config dictionary for this worker
        :param bitshares.BitShares bitshares_instance: an instance of BitShares class
    """
    # By default always editing
    editing = True

    if not worker_config:
        editing = False

    default_strategy = worker_config.get('module', 'dexbot.strategies.relative_orders')
    strategy_list = []

    for strategy in STRATEGIES:
        if default_strategy == strategy['class']:
            default_strategy = strategy['tag']

        # Add strategy tag and name pairs to a list
        strategy_list.append([strategy['tag'], strategy['name']])

    # Strategy selection
    worker_config['module'] = whiptail.radiolist(
        "Choose a worker strategy",
        select_choice(default_strategy, strategy_list)
    )

    for strategy in STRATEGIES:
        if strategy['tag'] == worker_config['module']:
            worker_config['module'] = strategy['class']

    # Import the strategy class but we don't __init__ it here
    strategy_class = getattr(
        importlib.import_module(worker_config["module"]),
        'Strategy'
    )

    # Check if strategy has changed and editing existing worker
    if editing and default_strategy != get_strategy_tag(worker_config['module']):
        new_worker_config = {}
        # If strategy has changed, create new config where base elements stay the same
        for config_item in StrategyBase.configure():
            try:
                key = config_item[0]
                new_worker_config[key] = worker_config[key]
            except KeyError:
                # In case using old configuration file and there are new fields, this passes missing key
                pass

        # Add module separately to the config
        new_worker_config['module'] = worker_config['module']
        worker_config = new_worker_config

    # Use class metadata for per-worker configuration
    config_elems = strategy_class.configure()

    if config_elems:
        # Strategy options
        for elem in config_elems:
            if not editing and (elem.key == "account"):
                # only allow WIF addition for new workers
                account_name = None
                # Query user until correct account and key provided
                while not account_name:
                    account_name = add_account(whiptail, bitshares_instance)
                worker_config[elem.key] = account_name
            else:  # account name only for edit worker
                process_config_element(elem, whiptail, worker_config)
    else:
        whiptail.alert(
            "This worker type does not have configuration information. "
            "You will have to check the worker code and add configuration values to config.yml if required")

    return worker_config


def configure_dexbot(config, ctx):
    """ Main `cli configure` entrypoint

        :param dexbot.config.Config config: dexbot config
    """
    whiptail = get_whiptail('DEXBot configure')
    workers = config.get('workers', {})
    bitshares_instance = ctx.bitshares
    validator = ConfigValidator(bitshares_instance)

    if not workers:
        while True:
            txt = whiptail.prompt("Your name for the worker")
            if len(txt) == 0:
                whiptail.alert("Worker name cannot be blank. ")
            else:
                config['workers'] = {txt: configure_worker(whiptail, {}, bitshares_instance)}
                if not whiptail.confirm("Set up another worker?\n(DEXBot can run multiple workers in one instance)"):
                    break
        setup_systemd(whiptail, config)
    else:
        while True:
            action = whiptail.menu(
                "You have an existing configuration.\nSelect an action:",
                [('LIST', 'List your workers'),
                 ('NEW', 'Create a new worker'),
                 ('EDIT', 'Edit a worker'),
                 ('DEL_WORKER', 'Delete a worker'),
                 ('ADD', 'Add a bitshares account'),
                 ('DEL_ACCOUNT', 'Delete a bitshares account'),
                 ('SHOW', 'Show bitshares accounts'),
                 ('NODES', 'Edit Node Selection'),
                 ('ADD_NODE', 'Add Your Node'),
<<<<<<< HEAD
                 ('SORT_NODES', 'By latency (uses default list)'),
=======
                 ('DEL_NODE', 'Delete A Node'),
>>>>>>> 999b4cd2
                 ('HELP', 'Where to get help'),
                 ('EXIT', 'Quit this application')])

            my_workers = [(index, index) for index in workers]

            if action == 'EXIT':
                # Cancel will also exit the application. but this is a clearer label
                # Todo: modify cancel to be "Quit" or "Exit" for the whiptail menu item.
                break
            elif action == 'LIST':
                if len(my_workers):
                    # List workers, then provide option to list config of workers
                    worker_name = whiptail.menu("List of Your Workers. Select to view Configuration.", my_workers)
                    content = config['workers'][worker_name]
                    text = '\n'
                    for key, value in content.items():
                        text += '{}: {}\n'.format(key, value)
                    whiptail.view_text(text, pager=False)
                else:
                    whiptail.alert('No workers to view.')
            elif action == 'EDIT':
                if len(my_workers):
                    worker_name = whiptail.menu("Select worker to edit", my_workers)
                    config['workers'][worker_name] = configure_worker(whiptail, config['workers'][worker_name],
                                                                      bitshares_instance)
                else:
                    whiptail.alert('No workers to edit.')
            elif action == 'DEL_WORKER':
                if len(my_workers):
                    worker_name = whiptail.menu("Select worker to delete", my_workers)
                    del config['workers'][worker_name]
                    # Pass ctx.config which is a loaded config (see ui.py configfile()), while `config` in a Config()
                    # instance, which is empty dict, but capable of returning keys via __getitem__(). We need to pass
                    # loaded config into StrategyBase to avoid loading a default config and preserve `--configfile`
                    # option
                    strategy = StrategyBase(worker_name, bitshares_instance=bitshares_instance, config=ctx.config)
                    strategy.clear_all_worker_data()
                else:
                    whiptail.alert('No workers to delete.')
            elif action == 'NEW':
                worker_name = whiptail.prompt("Your name for the new worker. ")
                if not worker_name:
                    whiptail.alert("Worker name cannot be blank. ")
                elif not validator.validate_worker_name(worker_name):
                    whiptail.alert('Worker name needs to be unique. "{}" is already in use.'.format(worker_name))
                else:
                    config['workers'][worker_name] = configure_worker(whiptail, {}, bitshares_instance)
            elif action == 'ADD':
                add_account(whiptail, bitshares_instance)
            elif action == 'DEL_ACCOUNT':
                del_account(whiptail, bitshares_instance)
            elif action == 'SHOW':
                account_list = list_accounts(bitshares_instance)
                if account_list:
                    action = whiptail.menu("Bitshares Account List (Name - Type)", account_list)
                else:
                    whiptail.alert('You do not have any bitshares accounts in the wallet')
            elif action == 'ADD_NODE':
                txt = whiptail.prompt("Your name for the new node: e.g. wss://dexnode.net/ws")
                # Insert new node on top of the list
                config['node'].insert(0, txt)
            elif action == 'NODES':
                choice = whiptail.node_radiolist(
                    msg="Choose your preferred node",
                    items=select_choice(config['node'][0],
                                        [(index, index) for index in config['node']]))
                # Move selected node as first item in the config file's node list
                config['node'].remove(choice)
                config['node'].insert(0, choice)
                setup_systemd(whiptail, config)
<<<<<<< HEAD
            elif action == 'SORT_NODES':
                nodelist = config['node']
                sorted_nodes = get_sorted_nodelist(nodelist, 2.0)
                config['node'] = sorted_nodes
=======
            elif action == 'DEL_NODE':
                choice = whiptail.node_radiolist(
                    msg="Choose node to delete",
                    items=select_choice(config['node'][0],
                                        [(index, index) for index in config['node']]))
                config['node'].remove(choice)
                # Delete node permanently from config
>>>>>>> 999b4cd2
                setup_systemd(whiptail, config)
            elif action == 'HELP':
                whiptail.alert("Please see https://github.com/Codaone/DEXBot/wiki")

    whiptail.clear()
    return config


def add_account(whiptail, bitshares_instance):
    """ "Add account" dialog

        :param whiptail.Whiptail whiptail: instance of Whiptail or NoWhiptail
        :param bitshares.BitShares bitshares_instance: an instance of BitShares class
        :return str: user-supplied account name
    """
    validator = ConfigValidator(bitshares_instance)

    account = whiptail.prompt("Your Account Name")
    private_key = whiptail.prompt("Your Private Key", password=True)

    if not validator.validate_account_name(account):
        whiptail.alert("Account name does not exist.")
        return False
    if not validator.validate_private_key(account, private_key):
        whiptail.alert("Private key is invalid")
        return False
    if private_key and not validator.validate_private_key_type(account, private_key):
        whiptail.alert("Please use active private key.")
        return False

    # User can supply empty private key if it was added earlier
    if private_key:
        validator.add_private_key(private_key)
        whiptail.alert("Private Key added successfully.")

    return account


def del_account(whiptail, bitshares_instance):
    """ Delete account from the wallet

        :param whiptail.Whiptail whiptail: instance of Whiptail or NoWhiptail
        :param bitshares.BitShares bitshares_instance: an instance of BitShares class
    """
    account = whiptail.prompt("Account Name")
    wallet = bitshares_instance.wallet
    wallet.removeAccount(account)


def list_accounts(bitshares_instance):
    """ Get all accounts installed in local wallet in format suitable for Whiptail.menu()

        Returning format is compatible both with Whiptail and NoWhiptail.

        :return: list of tuples (int, 'account_name - key_type')
    """
    accounts = []
    pubkeys = bitshares_instance.wallet.getPublicKeys(current=True)

    for pubkey in pubkeys:
        account_ids = bitshares_instance.wallet.getAccountsFromPublicKey(pubkey)
        for account_id in account_ids:
            account = Account(account_id, bitshares_instance=bitshares_instance)
            key_type = bitshares_instance.wallet.getKeyType(account, pubkey)
            accounts.append({'name': account.name, 'type': key_type})

    account_list = [
        (str(num), '{} - {}'.format(account['name'], account['type'])) for num, account in enumerate(accounts)
    ]
    return account_list<|MERGE_RESOLUTION|>--- conflicted
+++ resolved
@@ -314,11 +314,8 @@
                  ('SHOW', 'Show bitshares accounts'),
                  ('NODES', 'Edit Node Selection'),
                  ('ADD_NODE', 'Add Your Node'),
-<<<<<<< HEAD
                  ('SORT_NODES', 'By latency (uses default list)'),
-=======
                  ('DEL_NODE', 'Delete A Node'),
->>>>>>> 999b4cd2
                  ('HELP', 'Where to get help'),
                  ('EXIT', 'Quit this application')])
 
@@ -389,12 +386,10 @@
                 config['node'].remove(choice)
                 config['node'].insert(0, choice)
                 setup_systemd(whiptail, config)
-<<<<<<< HEAD
             elif action == 'SORT_NODES':
                 nodelist = config['node']
                 sorted_nodes = get_sorted_nodelist(nodelist, 2.0)
                 config['node'] = sorted_nodes
-=======
             elif action == 'DEL_NODE':
                 choice = whiptail.node_radiolist(
                     msg="Choose node to delete",
@@ -402,7 +397,6 @@
                                         [(index, index) for index in config['node']]))
                 config['node'].remove(choice)
                 # Delete node permanently from config
->>>>>>> 999b4cd2
                 setup_systemd(whiptail, config)
             elif action == 'HELP':
                 whiptail.alert("Please see https://github.com/Codaone/DEXBot/wiki")
