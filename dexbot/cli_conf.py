"""
A module to provide an interactive text-based tool for dexbot configuration
The result is dexbot can be run without having to hand-edit config files.
If systemd is detected it will offer to install a user service unit (under ~/.local/share/systemd
This requires a per-user systemd process to be runnng

Requires the 'whiptail' tool for text-based configuration (so UNIX only)
if not available, falls back to a line-based configurator ("NoWhiptail")

Note there is some common cross-UI configuration stuff: look in basestrategy.py
It's expected GUI/web interfaces will be re-implementing code in this file, but they should
understand the common code so worker strategy writers can define their configuration once
for each strategy class.
"""


import importlib
import os
import os.path
import sys
import re
import tempfile
import shutil

from dexbot.worker import STRATEGIES
from dexbot.whiptail import get_whiptail
<<<<<<< HEAD
from dexbot.find_node import start_pings, best_node
from dexbot.basestrategy import BaseStrategy

=======
>>>>>>> 3907e08e

# FIXME: auto-discovery of strategies would be cool but can't figure out a way
STRATEGIES = [
    {'tag': 'relative',
     'class': 'dexbot.strategies.relative_orders',
     'name': 'Relative Orders'},
    {'tag': 'stagger',
     'class': 'dexbot.strategies.staggered_orders',
     'name': 'Staggered Orders'}]

SYSTEMD_SERVICE_NAME = os.path.expanduser(
    "~/.local/share/systemd/user/dexbot.service")

SYSTEMD_SERVICE_FILE = """
[Unit]
Description=Dexbot

[Service]
Type=notify
WorkingDirectory={homedir}
ExecStart={exe} --systemd run
TimeoutSec=20m
Environment=PYTHONUNBUFFERED=true
Environment=UNLOCK={passwd}

[Install]
WantedBy=default.target
"""


def select_choice(current, choices):
    """ For the radiolist, get us a list with the current value selected """
    return [(tag, text, (current == tag and "ON") or "OFF")
            for tag, text in choices]


def process_config_element(elem, d, config):
    """
    Process an item of configuration metadata display a widget as appropriate
    d: the Dialog object
    config: the config dictionary for this worker
    """
    if elem.type == "string":
        txt = d.prompt(elem.description, config.get(elem.key, elem.default))
        if elem.extra:
            while not re.match(elem.extra, txt):
                d.alert("The value is not valid")
                txt = d.prompt(
                    elem.description, config.get(
                        elem.key, elem.default))
        config[elem.key] = txt
    if elem.type == "bool":
        config[elem.key] = d.confirm(elem.description)
    if elem.type in ("float", "int"):
        txt = d.prompt(elem.description, str(config.get(elem.key, elem.default)))
        while True:
            try:
                if elem.type == "int":
                    val = int(txt)
                else:
                    val = float(txt)
                if val < elem.extra[0]:
                    d.alert("The value is too low")
                elif elem.extra[1] and val > elem.extra[1]:
                    d.alert("the value is too high")
                else:
                    break
            except ValueError:
                d.alert("Not a valid value")
            txt = d.prompt(elem.description, str(config.get(elem.key, elem.default)))
        config[elem.key] = val
    if elem.type == "choice":
        config[elem.key] = d.radiolist(elem.description, select_choice(
            config.get(elem.key, elem.default), elem.extra))


def setup_systemd(d, config):
    if config.get("systemd_status", "install") == "reject":
        return  # Don't nag user if previously said no
    if not os.path.exists("/etc/systemd"):
        return  # No working systemd
    if os.path.exists(SYSTEMD_SERVICE_NAME):
        # Dexbot already installed
        # So just tell cli.py to quietly restart the daemon
        config["systemd_status"] = "installed"
        return
    if d.confirm(
            "Do you want to install dexbot as a background (daemon) process?"):
        for i in ["~/.local", "~/.local/share",
                  "~/.local/share/systemd", "~/.local/share/systemd/user"]:
            j = os.path.expanduser(i)
            if not os.path.exists(j):
                os.mkdir(j)
        passwd = d.prompt("The wallet password\n"
                          "NOTE: this will be saved on disc so the worker can run unattended. "
                          "This means anyone with access to this computer's file can spend all your money",
                          password=True)
        # Because we hold password be restrictive
        fd = os.open(SYSTEMD_SERVICE_NAME, os.O_WRONLY | os.O_CREAT, 0o600)
        with open(fd, "w") as fp:
            fp.write(
                SYSTEMD_SERVICE_FILE.format(
                    exe=sys.argv[0],
                    passwd=passwd,
                    homedir=os.path.expanduser("~")))
        # Signal cli.py to set the unit up after writing config file
        config['systemd_status'] = 'install'
    else:
        config['systemd_status'] = 'reject'


def configure_worker(d, worker):
    strategy = worker.get('module', 'dexbot.strategies.echo')
    for i in STRATEGIES:
        if strategy == i['class']:
            strategy = i['tag']
    worker['module'] = d.radiolist(
        "Choose a worker strategy", select_choice(
            strategy, [(i['tag'], i['name']) for i in STRATEGIES]))
    for i in STRATEGIES:
        if i['tag'] == worker['module']:
            worker['module'] = i['class']
    # It's always Strategy now, for backwards compatibility only
    worker['worker'] = 'Strategy'
    # Import the worker class but we don't __init__ it here
    klass = getattr(
        importlib.import_module(worker["module"]),
        'Strategy'
    )
    # Use class metadata for per-worker configuration
    configs = klass.configure()
    if configs:
        for c in configs:
            process_config_element(c, d, worker)
    else:
        d.alert("This worker type does not have configuration information. "
                "You will have to check the worker code and add configuration values to config.yml if required")
    return worker


def configure_dexbot(config):
    d = get_whiptail()
    workers = config.get('workers', {})
    if len(workers) == 0:
        while True:
            txt = d.prompt("Your name for the worker")
            config['workers'] = {txt: configure_worker(d, {})}
            if not d.confirm("Set up another worker?\n(DEXBot can run multiple workers in one instance)"):
                break
        setup_systemd(d, config)
<<<<<<< HEAD
        node = best_node(ping_results)
        if node:
            config['node'] = node
        else:
            # Search failed, ask the user
            config['node'] = d.prompt(
                "Search for best BitShares node failed.\n\nPlease enter wss:// url of chosen node.")
=======
>>>>>>> 3907e08e
    else:
        action = d.menu("You have an existing configuration.\nSelect an action:",
                        [('NEW', 'Create a new worker'),
                         ('DEL', 'Delete a worker'),
                         ('EDIT', 'Edit a worker'),
                         ('CONF', 'Redo general config')])
        if action == 'EDIT':
            worker_name = d.menu("Select worker to edit", [(i, i) for i in workers])
            config['workers'][worker_name] = configure_worker(d, config['workers'][worker_name])
        elif action == 'DEL':
            worker_name = d.menu("Select worker to delete", [(i, i) for i in workers])
            del config['workers'][worker_name]
            strategy = BaseStrategy(worker_name)
            strategy.purge()  # Cancel the orders of the bot
        if action == 'NEW':
            txt = d.prompt("Your name for the new worker")
            config['workers'][txt] = configure_worker(d, {})
        else:
            config['node'] = d.prompt("BitShares node to use", default=config['node'])
    d.clear()
    return config<|MERGE_RESOLUTION|>--- conflicted
+++ resolved
@@ -24,12 +24,7 @@
 
 from dexbot.worker import STRATEGIES
 from dexbot.whiptail import get_whiptail
-<<<<<<< HEAD
-from dexbot.find_node import start_pings, best_node
 from dexbot.basestrategy import BaseStrategy
-
-=======
->>>>>>> 3907e08e
 
 # FIXME: auto-discovery of strategies would be cool but can't figure out a way
 STRATEGIES = [
@@ -180,16 +175,6 @@
             if not d.confirm("Set up another worker?\n(DEXBot can run multiple workers in one instance)"):
                 break
         setup_systemd(d, config)
-<<<<<<< HEAD
-        node = best_node(ping_results)
-        if node:
-            config['node'] = node
-        else:
-            # Search failed, ask the user
-            config['node'] = d.prompt(
-                "Search for best BitShares node failed.\n\nPlease enter wss:// url of chosen node.")
-=======
->>>>>>> 3907e08e
     else:
         action = d.menu("You have an existing configuration.\nSelect an action:",
                         [('NEW', 'Create a new worker'),
