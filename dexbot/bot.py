import traceback
import importlib
import sys
import logging
import os.path
from bitshares.notify import Notify
from bitshares.instance import shared_bitshares_instance

log = logging.getLogger(__name__)

log_bots = logging.getLogger('dexbot.per_bot')
# NOTE this is the  special logger for per-bot events
# it  returns LogRecords with extra fields: botname, account, market and is_disabled
# is_disabled is a callable returning True if the bot is currently disabled.
# GUIs can add a handler to this logger to get a stream of events re the running bots.

class BotInfrastructure():

    bots = dict()

    def __init__(
        self,
        config,
        bitshares_instance=None
    ):
        # BitShares instance
        self.bitshares = bitshares_instance or shared_bitshares_instance()

        self.config = config

        # Load all accounts and markets in use to subscribe to them
        accounts = set()
        markets = set()
        
        # Initialize bots:
        for botname, bot in config["bots"].items():
            if "account" not in bot:
                log_bots.critical("Bot has no account",extra={'botname':botname,'account':'unknown','market':'unknown','is_dsabled':(lambda: True)})
                continue
            if "market" not in bot:
                log_bots.critical("Bot has no market",extra={'botname':botname,'account':bot['account'],'market':'unknown','is_disabled':(lambda: True)})
                continue
            try:
                klass = getattr(
                    importlib.import_module(bot["module"]),
                    bot["bot"]
                )
                self.bots[botname] = klass(
                    config=config,
                    name=botname,
                    bitshares_instance=self.bitshares
                )
                markets.add(bot['market'])
                accounts.add(bot['account'])
            except:
                log_bots.exception("Bot initialisation",extra={'botname':botname,'account':bot['account'],'market':'unknown','is_disabled':(lambda: True)})

        # Create notification instance
        # Technically, this will multiplex markets and accounts and
        # we need to demultiplex the events after we have received them
        self.notify = Notify(
            markets=list(markets),
            accounts=list(accounts),
            on_market=self.on_market,
            on_account=self.on_account,
            on_block=self.on_block,
            bitshares_instance=self.bitshares
        )

<<<<<<< HEAD
        # set the module search path
        userbotpath = os.path.expanduser("~/bots")
        if os.path.exists(userbotpath):
            sys.path.append(userbotpath)

        # Initialize bots:
        for botname, bot in config["bots"].items():
            klass = getattr(
                importlib.import_module(bot["module"]),
                bot["bot"]
            )
            self.bots[botname] = klass(
                config=config,
                name=botname,
                bitshares_instance=self.bitshares
            )
=======
>>>>>>> 26b8b984

    # Events
    def on_block(self, data):
        for botname, bot in self.config["bots"].items():
            if self.bots[botname].disabled:
                continue
            try:
                self.bots[botname].ontick(data)
            except Exception as e:
                self.bots[botname].error_ontick(e)
                self.bots[botname].log.exception("in .tick()")

    def on_market(self, data):
        if data.get("deleted", False):  # no info available on deleted orders
            return
        for botname, bot in self.config["bots"].items():
            if self.bots[botname].disabled:
                self.bots[botname].log.warning("disabled")
                continue
            if bot["market"] == data.market:
                try:
                    self.bots[botname].onMarketUpdate(data)
                except Exception as e:
                    self.bots[botname].error_onMarketUpdate(e)
                    self.bots[botname].log.exception(".onMarketUpdate()")

    def on_account(self, accountupdate):
        account = accountupdate.account
        for botname, bot in self.config["bots"].items():
            if self.bots[botname].disabled:
                self.bot[botname].log.info("The bot %s has been disabled" % botname)
                continue
            if bot["account"] == account["name"]:
                try:
                    self.bots[botname].onAccount(accountupdate)
                except Exception as e:
                    self.bots[botname].error_onAccount(e)
                    self.bots[botname].log.exception(".onAccountUpdate()")

    def run(self):
        self.notify.listen()
<|MERGE_RESOLUTION|>--- conflicted
+++ resolved
@@ -67,25 +67,10 @@
             bitshares_instance=self.bitshares
         )
 
-<<<<<<< HEAD
         # set the module search path
         userbotpath = os.path.expanduser("~/bots")
         if os.path.exists(userbotpath):
             sys.path.append(userbotpath)
-
-        # Initialize bots:
-        for botname, bot in config["bots"].items():
-            klass = getattr(
-                importlib.import_module(bot["module"]),
-                bot["bot"]
-            )
-            self.bots[botname] = klass(
-                config=config,
-                name=botname,
-                bitshares_instance=self.bitshares
-            )
-=======
->>>>>>> 26b8b984
 
     # Events
     def on_block(self, data):
