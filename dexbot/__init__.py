<<<<<<< HEAD
APP_NAME = "dexbot"
VERSION = '0.4.4'
AUTHOR = "codaone"
=======
APP_NAME = 'dexbot'
VERSION = '0.4.5'
AUTHOR = 'Codaone Oy'
>>>>>>> 65570e53
__version__ = VERSION<|MERGE_RESOLUTION|>--- conflicted
+++ resolved
@@ -1,10 +1,4 @@
-<<<<<<< HEAD
-APP_NAME = "dexbot"
-VERSION = '0.4.4'
-AUTHOR = "codaone"
-=======
 APP_NAME = 'dexbot'
 VERSION = '0.4.5'
 AUTHOR = 'Codaone Oy'
->>>>>>> 65570e53
 __version__ = VERSION