--- conflicted
+++ resolved
@@ -3,11 +3,7 @@
 from appdirs import user_config_dir
 
 APP_NAME = "dexbot"
-<<<<<<< HEAD
-VERSION = '0.3.6'
-=======
 VERSION = '0.3.7'
->>>>>>> bd7c9022
 AUTHOR = "codaone"
 __version__ = VERSION
 
