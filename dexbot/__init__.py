--- conflicted
+++ resolved
@@ -1,8 +1,4 @@
 APP_NAME = 'dexbot'
-<<<<<<< HEAD
-VERSION = '0.6.9'
-=======
 VERSION = '0.6.10'
->>>>>>> a6a0714d
 AUTHOR = 'Codaone Oy'
 __version__ = VERSION