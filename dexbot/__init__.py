APP_NAME = 'dexbot'
<<<<<<< HEAD
VERSION = '0.5.14'
=======
VERSION = '0.5.15'
>>>>>>> 1139b1d0
AUTHOR = 'Codaone Oy'
__version__ = VERSION<|MERGE_RESOLUTION|>--- conflicted
+++ resolved
@@ -1,8 +1,4 @@
 APP_NAME = 'dexbot'
-<<<<<<< HEAD
-VERSION = '0.5.14'
-=======
 VERSION = '0.5.15'
->>>>>>> 1139b1d0
 AUTHOR = 'Codaone Oy'
 __version__ = VERSION