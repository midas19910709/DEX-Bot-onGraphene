--- conflicted
+++ resolved
@@ -3,11 +3,7 @@
 from appdirs import user_config_dir
 
 APP_NAME = "dexbot"
-<<<<<<< HEAD
-VERSION = '0.1.28'
-=======
 VERSION = '0.1.29'
->>>>>>> 777ec900
 AUTHOR = "codaone"
 __version__ = VERSION
 
