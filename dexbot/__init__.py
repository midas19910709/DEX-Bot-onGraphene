--- conflicted
+++ resolved
@@ -1,8 +1,4 @@
 APP_NAME = 'dexbot'
-<<<<<<< HEAD
-VERSION = '0.5.7'
-=======
 VERSION = '0.5.8'
->>>>>>> 3b30081a
 AUTHOR = 'Codaone Oy'
 __version__ = VERSION