--- conflicted
+++ resolved
@@ -3,11 +3,7 @@
 from appdirs import user_config_dir
 
 APP_NAME = "dexbot"
-<<<<<<< HEAD
-VERSION = '0.3.4'
-=======
 VERSION = '0.3.5'
->>>>>>> 20018fe1
 AUTHOR = "codaone"
 __version__ = VERSION
 
