import pathlib
import os
from appdirs import user_config_dir

APP_NAME = "dexbot"
<<<<<<< HEAD
VERSION = '0.3.0'
=======
VERSION = '0.3.1'
>>>>>>> 0552c833
AUTHOR = "codaone"
__version__ = VERSION


config_dir = user_config_dir(APP_NAME, appauthor=AUTHOR)
config_file = os.path.join(config_dir, "config.yml")

default_config = """
node: wss://bitshares.openledger.info/ws
workers: {}
"""

if not os.path.isfile(config_file):
    pathlib.Path(config_dir).mkdir(parents=True, exist_ok=True)
    with open(config_file, 'w') as f:
        f.write(default_config)
        print("Created default config file at {}".format(config_file))<|MERGE_RESOLUTION|>--- conflicted
+++ resolved
@@ -3,11 +3,7 @@
 from appdirs import user_config_dir
 
 APP_NAME = "dexbot"
-<<<<<<< HEAD
-VERSION = '0.3.0'
-=======
 VERSION = '0.3.1'
->>>>>>> 0552c833
 AUTHOR = "codaone"
 __version__ = VERSION
 
