APP_NAME = 'dexbot'
<<<<<<< HEAD
VERSION = '0.5.9'
=======
VERSION = '0.5.10'
>>>>>>> 2bb3718d
AUTHOR = 'Codaone Oy'
__version__ = VERSION<|MERGE_RESOLUTION|>--- conflicted
+++ resolved
@@ -1,8 +1,4 @@
 APP_NAME = 'dexbot'
-<<<<<<< HEAD
-VERSION = '0.5.9'
-=======
 VERSION = '0.5.10'
->>>>>>> 2bb3718d
 AUTHOR = 'Codaone Oy'
 __version__ = VERSION