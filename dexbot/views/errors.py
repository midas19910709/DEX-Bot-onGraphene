import logging
import traceback

from dexbot.ui import translate_error
from dexbot.queue.idle_queue import idle_add

<<<<<<< HEAD
=======
from PyQt5 import QtWidgets

>>>>>>> 7987b197

class PyQtHandler(logging.Handler):
    """
    Logging handler for Py Qt events.
    Based on Vinay Sajip's DBHandler class (http://www.red-dove.com/python_logging.html)
    """

    def emit(self, record):
        # Use default formatting:
        self.format(record)
        message = record.msg
        extra = translate_error(message)
        if record.exc_info:
            if not extra:
                extra = translate_error(repr(record.exc_info[1]))
            detail = logging._defaultFormatter.formatException(record.exc_info)
        else:
            detail = None
        if hasattr(record, "worker_name"):
            title = "Error on {}".format(record.worker_name)
        else:
            title = "DEXBot Error"
        idle_add(show_dialog, title, message, extra, detail)


<<<<<<< HEAD

def guierror(func):
=======
def gui_error(func):
>>>>>>> 7987b197
    """A decorator for GUI handler functions - traps all exceptions and displays the dialog
    """
    def func_wrapper(obj, *args, **kwargs):
        try:
            return func(obj)
        except BaseException as exc:
<<<<<<< HEAD
            showdialog("DEXBot Error", "An error occurred with DEXBOT:   "+repr(exc), None, traceback.format_exc())

    return func_wrapper


def showdialog(title, message, extra=None, detail=None):
=======
            show_dialog("DEXBot Error", "An error occurred with DEXBot: \n"+repr(exc), None, traceback.format_exc())
            
    return func_wrapper


def show_dialog(title, message, extra=None, detail=None):
>>>>>>> 7987b197
    msg = QtWidgets.QMessageBox()
    msg.setIcon(QtWidgets.QMessageBox.Critical)
    msg.setText(message)
    if extra:
        msg.setInformativeText(extra)
    msg.setWindowTitle(title)
    if detail:
        msg.setDetailedText(detail)
    msg.setStandardButtons(QtWidgets.QMessageBox.Ok)

<<<<<<< HEAD
    msg.exec_()
=======
    msg.exec_()
>>>>>>> 7987b197
<|MERGE_RESOLUTION|>--- conflicted
+++ resolved
@@ -4,11 +4,8 @@
 from dexbot.ui import translate_error
 from dexbot.queue.idle_queue import idle_add
 
-<<<<<<< HEAD
-=======
 from PyQt5 import QtWidgets
 
->>>>>>> 7987b197
 
 class PyQtHandler(logging.Handler):
     """
@@ -34,33 +31,19 @@
         idle_add(show_dialog, title, message, extra, detail)
 
 
-<<<<<<< HEAD
-
-def guierror(func):
-=======
 def gui_error(func):
->>>>>>> 7987b197
     """A decorator for GUI handler functions - traps all exceptions and displays the dialog
     """
     def func_wrapper(obj, *args, **kwargs):
         try:
             return func(obj)
         except BaseException as exc:
-<<<<<<< HEAD
-            showdialog("DEXBot Error", "An error occurred with DEXBOT:   "+repr(exc), None, traceback.format_exc())
+            show_dialog("DEXBot Error", "An error occurred with DEXBot: \n"+repr(exc), None, traceback.format_exc())
 
     return func_wrapper
 
 
-def showdialog(title, message, extra=None, detail=None):
-=======
-            show_dialog("DEXBot Error", "An error occurred with DEXBot: \n"+repr(exc), None, traceback.format_exc())
-            
-    return func_wrapper
-
-
 def show_dialog(title, message, extra=None, detail=None):
->>>>>>> 7987b197
     msg = QtWidgets.QMessageBox()
     msg.setIcon(QtWidgets.QMessageBox.Critical)
     msg.setText(message)
@@ -71,8 +54,4 @@
         msg.setDetailedText(detail)
     msg.setStandardButtons(QtWidgets.QMessageBox.Ok)
 
-<<<<<<< HEAD
-    msg.exec_()
-=======
-    msg.exec_()
->>>>>>> 7987b197
+    msg.exec_()