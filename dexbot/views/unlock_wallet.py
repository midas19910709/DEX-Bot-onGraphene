from .ui.unlock_wallet_window_ui import Ui_Dialog
from .notice import NoticeDialog
<<<<<<< HEAD
from .errors import guierror

=======
from .errors import gui_error
>>>>>>> 7987b197
from PyQt5 import QtWidgets


class UnlockWalletView(QtWidgets.QDialog):

    def __init__(self, controller):
        self.controller = controller
        super().__init__()
        self.ui = Ui_Dialog()
        self.ui.setupUi(self)
        self.ui.ok_button.clicked.connect(self.validate_form)

    @gui_error
    def validate_form(self):
        password = self.ui.password_input.text()
        if not self.controller.unlock_wallet(password):
            dialog = NoticeDialog('Invalid password!')
            dialog.exec_()
            self.ui.password_input.setText('')
        else:
            self.accept()<|MERGE_RESOLUTION|>--- conflicted
+++ resolved
@@ -1,11 +1,7 @@
 from .ui.unlock_wallet_window_ui import Ui_Dialog
 from .notice import NoticeDialog
-<<<<<<< HEAD
-from .errors import guierror
+from .errors import gui_error
 
-=======
-from .errors import gui_error
->>>>>>> 7987b197
 from PyQt5 import QtWidgets
 
 
