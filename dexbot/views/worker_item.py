--- conflicted
+++ resolved
@@ -126,17 +126,10 @@
         # User clicked save
         if return_value:
             new_worker_name = edit_worker_dialog.worker_name
-<<<<<<< HEAD
             self.main_ctrl.config.replace_worker_config(self.worker_name,
                                                         new_worker_name, edit_worker_dialog.worker_data)
             self.reload_widget(self.worker_name, new_worker_name)
             self.worker_name = new_worker_name
-=======
-            self.main_ctrl.remove_worker(self.worker_name)
-            self.main_ctrl.replace_worker_config(self.worker_name, new_worker_name, edit_worker_dialog.worker_data)
-            self.reload_widget(new_worker_name)
-            self.worker_name = new_worker_name
 
     def set_status(self, status):
-        self.worker_status.setText(status)
->>>>>>> eab8895f
+        self.worker_status.setText(status)