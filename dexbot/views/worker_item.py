from .ui.worker_item_widget_ui import Ui_widget
from .confirmation import ConfirmationDialog
from .edit_worker import EditWorkerView
from dexbot.storage import db_worker
from dexbot.controllers.create_worker_controller import CreateWorkerController
<<<<<<< HEAD
from dexbot.views.errors import guierror
=======

from dexbot.views.errors import gui_error
>>>>>>> 7987b197

from PyQt5 import QtWidgets


class WorkerItemWidget(QtWidgets.QWidget, Ui_widget):

    def __init__(self, worker_name, config, main_ctrl, view):
        super().__init__()

        self.main_ctrl = main_ctrl
        self.running = False
        self.worker_name = worker_name
        self.worker_config = config
        self.view = view

        self.setupUi(self)
        self.pause_button.hide()

        self.pause_button.clicked.connect(self.pause_worker)
        self.play_button.clicked.connect(self.start_worker)
        self.remove_button.clicked.connect(self.remove_widget_dialog)
        self.edit_button.clicked.connect(self.handle_edit_worker)

        self.setup_ui_data(config)

    def setup_ui_data(self, config):
        worker_name = list(config['workers'].keys())[0]
        self.set_worker_name(worker_name)

        market = config['workers'][worker_name]['market']
        self.set_worker_market(market)

        profit = db_worker.execute(db_worker.get_item, worker_name, 'profit')
        if profit:
            self.set_worker_profit(profit)
        else:
            self.set_worker_profit(0)

        percentage = db_worker.execute(db_worker.get_item, worker_name, 'slider')
        if percentage:
            self.set_worker_slider(percentage)
        else:
            self.set_worker_slider(50)

    @gui_error
    def start_worker(self):
        self._start_worker()
        self.main_ctrl.create_worker(self.worker_name, self.worker_config, self.view)

    def _start_worker(self):
        self.running = True
        self.pause_button.show()
        self.play_button.hide()

    @gui_error
    def pause_worker(self):
        self._pause_worker()
        self.main_ctrl.stop_worker(self.worker_name)

    def _pause_worker(self):
        self.running = False
        self.pause_button.hide()
        self.play_button.show()

    def set_worker_name(self, value):
        self.worker_name_label.setText(value)

    def set_worker_account(self, value):
        pass

    def set_worker_market(self, value):
        self.currency_label.setText(value)

    def set_worker_profit(self, value):
        value = float(value)
        if value >= 0:
            value = '+' + str(value)

        value = str(value) + '%'
        self.profit_label.setText(value)

    def set_worker_slider(self, value):
        self.order_slider.setSliderPosition(value)

    @gui_error
    def remove_widget_dialog(self):
        dialog = ConfirmationDialog('Are you sure you want to remove worker "{}"?'.format(self.worker_name))
        return_value = dialog.exec_()
        if return_value:
            self.remove_widget()
            self.main_ctrl.remove_worker_config(self.worker_name)

    def remove_widget(self):
        self.main_ctrl.remove_worker(self.worker_name)
        self.deleteLater()
        self.view.remove_worker_widget(self.worker_name)
        self.view.ui.add_worker_button.setEnabled(True)

    def reload_widget(self, worker_name):
        """ Reload the data of the widget
        """
        self.worker_config = self.main_ctrl.get_worker_config(worker_name)
        self.setup_ui_data(self.worker_config)
        self._pause_worker()

    @gui_error
    def handle_edit_worker(self):
        controller = CreateWorkerController(self.main_ctrl)
        edit_worker_dialog = EditWorkerView(controller, self.worker_name, self.worker_config)
        return_value = edit_worker_dialog.exec_()

        # User clicked save
        if return_value:
            new_worker_name = edit_worker_dialog.worker_name
            self.main_ctrl.remove_worker(self.worker_name)
            self.main_ctrl.replace_worker_config(self.worker_name, new_worker_name, edit_worker_dialog.worker_data)
            self.reload_widget(new_worker_name)
            self.worker_name = new_worker_name<|MERGE_RESOLUTION|>--- conflicted
+++ resolved
@@ -3,12 +3,8 @@
 from .edit_worker import EditWorkerView
 from dexbot.storage import db_worker
 from dexbot.controllers.create_worker_controller import CreateWorkerController
-<<<<<<< HEAD
-from dexbot.views.errors import guierror
-=======
 
 from dexbot.views.errors import gui_error
->>>>>>> 7987b197
 
 from PyQt5 import QtWidgets
 
