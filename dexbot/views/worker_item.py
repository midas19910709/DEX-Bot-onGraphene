--- conflicted
+++ resolved
@@ -6,15 +6,10 @@
 from .errors import gui_error
 from dexbot.storage import db_worker
 from dexbot.controllers.create_worker_controller import CreateWorkerController
-<<<<<<< HEAD
-
-from PyQt5 import QtWidgets
-=======
 from dexbot.views.errors import gui_error
 from dexbot.resources import icons_rc
 
 from PyQt5 import QtCore, QtWidgets
->>>>>>> 5cb8569f
 
 
 class WorkerItemWidget(QtWidgets.QWidget, Ui_widget):
@@ -30,21 +25,15 @@
 
         self.setupUi(self)
 
-<<<<<<< HEAD
         self.pause_button.clicked.connect(lambda: self.pause_worker())
         self.play_button.clicked.connect(lambda: self.start_worker())
         self.remove_button.clicked.connect(lambda: self.handle_remove_worker())
-        self.edit_button.clicked.connect(lambda: self.handle_edit_worker())
-
-        self.setup_ui_data(self.worker_config)
-=======
         self.edit_button.clicked.connect(lambda: self.handle_edit_worker())
 
         self.toggle.mouseReleaseEvent = lambda _: self.toggle_worker()
         self.onoff.mouseReleaseEvent = lambda _: self.toggle_worker()
 
         self.setup_ui_data(config)
->>>>>>> 5cb8569f
 
     def setup_ui_data(self, config):
         worker_name = self.worker_name
@@ -147,9 +136,6 @@
         self.base_asset_label.setMaximumWidth(base_width)
         self.base_asset_label.setMinimumWidth(base_width)
 
-    def set_status(self, status):
-        self.worker_status.setText(status)
-
     @gui_error
     def handle_remove_worker(self):
         dialog = ConfirmationDialog(
