import re

from .ui.worker_item_widget_ui import Ui_widget
from .confirmation import ConfirmationDialog
from .edit_worker import EditWorkerView
from dexbot.storage import db_worker
from dexbot.controllers.create_worker_controller import CreateWorkerController
from dexbot.views.errors import gui_error
from dexbot.resources import icons_rc

from PyQt5 import QtCore, QtWidgets


class WorkerItemWidget(QtWidgets.QWidget, Ui_widget):

    def __init__(self, worker_name, config, main_ctrl, view):
        super().__init__()

        self.main_ctrl = main_ctrl
        self.running = False
        self.worker_name = worker_name
        self.worker_config = config
        self.view = view

        self.setupUi(self)

<<<<<<< HEAD
        self.edit_button.clicked.connect(self.handle_edit_worker)
=======
        self.pause_button.clicked.connect(lambda: self.pause_worker())
        self.play_button.clicked.connect(lambda: self.start_worker())
        self.remove_button.clicked.connect(lambda: self.remove_widget_dialog())
        self.edit_button.clicked.connect(lambda: self.handle_edit_worker())
>>>>>>> 168027f4

        self.toggle.mouseReleaseEvent=self.toggle_worker
        self.onoff.mouseReleaseEvent=self.toggle_worker

        self.setup_ui_data(config)

    def setup_ui_data(self, config):
        worker_name = list(config['workers'].keys())[0]
        self.set_worker_name(worker_name)

        market = config['workers'][worker_name]['market']
        self.set_worker_market(market)

        module = config['workers'][worker_name]['module']
        strategies = CreateWorkerController.get_strategies()
        self.set_worker_strategy(strategies[module]['name'])

        profit = db_worker.get_item(worker_name, 'profit')
        if profit:
            self.set_worker_profit(profit)
        else:
            self.set_worker_profit(0)

        percentage = db_worker.get_item(worker_name, 'slider')
        if percentage:
            self.set_worker_slider(percentage)
        else:
            self.set_worker_slider(50)

    @gui_error
    def toggle_worker(self):
        if self.horizontalLayout_5.alignment() != QtCore.Qt.AlignRight:
            toggle_alignment = QtCore.Qt.AlignRight
            toggle_label_text = "TURN WORKER OFF"
        else:
            toggle_alignment = QtCore.Qt.AlignLeft
            toggle_label_text = "TURN WORKER ON"

        _translate = QtCore.QCoreApplication.translate
        self.toggle_label.setText(_translate("widget", toggle_label_text))
        self.horizontalLayout_5.setAlignment(toggle_alignment)

        # TODO: better way of repainting the widget
        self.toggle.hide()
        self.toggle.show()

    @gui_error
    def start_worker(self):
        self.set_status("Starting worker")
        self._start_worker()
        self.main_ctrl.create_worker(self.worker_name, self.worker_config, self.view)

    def _start_worker(self):
        self.running = True
        self.pause_button.show()
        self.play_button.hide()

    @gui_error
    def pause_worker(self):
        self.set_status("Pausing worker")
        self._pause_worker()
        self.main_ctrl.stop_worker(self.worker_name)

    def _pause_worker(self):
        self.running = False
        self.pause_button.hide()
        self.play_button.show()

    def set_worker_name(self, value):
        self.worker_name_label.setText(value)

    def set_worker_strategy(self, value):
        value = value.upper()
        self.strategy_label.setText(value)

    def set_worker_market(self, value):
        self.currency_label.setText(value)

        values = re.split("[/:]", value)
        self.base_asset_label.setText(values[0])
        self.quote_asset_label.setText(values[1])

    def set_worker_profit(self, value):
        value = float(value)
        if value >= 0:
            value = '+' + str(value)

        value = str(value) + '%'
        self.profit_label.setText(value)

    def set_worker_slider(self, value):
        barWidth = self.bar.width();

        spacing = self.bar.layout().spacing();
        margin_left = self.bar.layout().contentsMargins().left()
        margin_right = self.bar.layout().contentsMargins().right()
        total_padding = spacing + margin_left + margin_right

        base_width = (barWidth-total_padding) * (value/100)

        self.base_asset_label.setMaximumWidth(base_width)
        self.base_asset_label.setMinimumWidth(base_width)

    @gui_error
    def remove_widget_dialog(self):
        dialog = ConfirmationDialog('Are you sure you want to remove worker "{}"?'.format(self.worker_name))
        return_value = dialog.exec_()
        if return_value:
            self.remove_widget()
            self.main_ctrl.remove_worker_config(self.worker_name)

    def remove_widget(self):
        self.main_ctrl.remove_worker(self.worker_name)
        self.deleteLater()
        self.view.remove_worker_widget(self.worker_name)
        self.view.ui.add_worker_button.setEnabled(True)

    def reload_widget(self, worker_name):
        """ Reload the data of the widget
        """
        self.worker_config = self.main_ctrl.get_worker_config(worker_name)
        self.setup_ui_data(self.worker_config)
        self._pause_worker()

    @gui_error
    def handle_edit_worker(self):
<<<<<<< HEAD
        controller = CreateWorkerController(self.main_ctrl)
        edit_worker_dialog = EditWorkerView(self, controller, self.worker_name, self.worker_config)
=======
        edit_worker_dialog = EditWorkerView(self.main_ctrl.bitshares_instance,
                                            self.worker_name, self.worker_config)
>>>>>>> 168027f4
        return_value = edit_worker_dialog.exec_()

        # User clicked save
        if return_value:
            new_worker_name = edit_worker_dialog.worker_name
            self.main_ctrl.remove_worker(self.worker_name)
            self.main_ctrl.replace_worker_config(self.worker_name, new_worker_name, edit_worker_dialog.worker_data)
            self.reload_widget(new_worker_name)
            self.worker_name = new_worker_name
<<<<<<< HEAD
=======

    def set_status(self, status):
        self.worker_status.setText(status)
>>>>>>> 168027f4
<|MERGE_RESOLUTION|>--- conflicted
+++ resolved
@@ -24,14 +24,7 @@
 
         self.setupUi(self)
 
-<<<<<<< HEAD
-        self.edit_button.clicked.connect(self.handle_edit_worker)
-=======
-        self.pause_button.clicked.connect(lambda: self.pause_worker())
-        self.play_button.clicked.connect(lambda: self.start_worker())
-        self.remove_button.clicked.connect(lambda: self.remove_widget_dialog())
         self.edit_button.clicked.connect(lambda: self.handle_edit_worker())
->>>>>>> 168027f4
 
         self.toggle.mouseReleaseEvent=self.toggle_worker
         self.onoff.mouseReleaseEvent=self.toggle_worker
@@ -158,13 +151,8 @@
 
     @gui_error
     def handle_edit_worker(self):
-<<<<<<< HEAD
-        controller = CreateWorkerController(self.main_ctrl)
-        edit_worker_dialog = EditWorkerView(self, controller, self.worker_name, self.worker_config)
-=======
-        edit_worker_dialog = EditWorkerView(self.main_ctrl.bitshares_instance,
+        edit_worker_dialog = EditWorkerView(self, self.main_ctrl.bitshares_instance,
                                             self.worker_name, self.worker_config)
->>>>>>> 168027f4
         return_value = edit_worker_dialog.exec_()
 
         # User clicked save
@@ -174,9 +162,6 @@
             self.main_ctrl.replace_worker_config(self.worker_name, new_worker_name, edit_worker_dialog.worker_data)
             self.reload_widget(new_worker_name)
             self.worker_name = new_worker_name
-<<<<<<< HEAD
-=======
 
     def set_status(self, status):
-        self.worker_status.setText(status)
->>>>>>> 168027f4
+        self.worker_status.setText(status)