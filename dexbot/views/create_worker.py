from .ui.create_worker_window_ui import Ui_Dialog
from .errors import gui_error

from PyQt5 import QtWidgets


class CreateWorkerView(QtWidgets.QDialog, Ui_Dialog):

    def __init__(self, controller):
        super().__init__()
        self.controller = controller
        self.strategy_widget = None

        self.setupUi(self)

        # Todo: Using a model here would be more Qt like
        # Populate the comboboxes
        strategies = self.controller.strategies
        for strategy in strategies:
            self.strategy_input.addItem(strategies[strategy]['name'], strategy)
        self.base_asset_input.addItems(self.controller.base_assets)

        # Generate a name for the worker
        self.worker_name = controller.get_unique_worker_name()
        self.worker_name_input.setText(self.worker_name)

        # Set signals
        self.strategy_input.currentTextChanged.connect(lambda: controller.change_strategy_form(self))
        self.save_button.clicked.connect(lambda: controller.handle_save(self))
        self.cancel_button.clicked.connect(self.reject)

<<<<<<< HEAD
        self.controller.change_strategy_form(self)
        self.worker_data = {}
=======
    @gui_error
    def onchange_relative_order_size_checkbox(self):
        checkbox = self.ui.relative_order_size_checkbox
        if checkbox.isChecked():
            self.ui.amount_input.setSuffix('%')
            self.ui.amount_input.setDecimals(2)
            self.ui.amount_input.setMaximum(100.00)
            self.ui.amount_input.setValue(10.00)
            self.ui.amount_input.setMinimumWidth(151)
        else:
            self.ui.amount_input.setSuffix('')
            self.ui.amount_input.setDecimals(8)
            self.ui.amount_input.setMaximum(1000000000.000000)
            self.ui.amount_input.setValue(0.000000)

    @gui_error
    def onchange_center_price_dynamic_checkbox(self):
        checkbox = self.ui.center_price_dynamic_checkbox
        if checkbox.isChecked():
            self.ui.center_price_input.setDisabled(True)
        else:
            self.ui.center_price_input.setDisabled(False)

    def validate_worker_name(self):
        worker_name = self.ui.worker_name_input.text()
        return self.controller.is_worker_name_valid(worker_name)

    def validate_asset(self, asset):
        return self.controller.is_asset_valid(asset)

    def validate_market(self):
        base_asset = self.ui.base_asset_input.currentText()
        quote_asset = self.ui.quote_asset_input.text()
        return base_asset.lower() != quote_asset.lower()

    def validate_account_name(self):
        account = self.ui.account_input.text()
        return self.controller.account_exists(account)

    def validate_account(self):
        account = self.ui.account_input.text()
        private_key = self.ui.private_key_input.text()
        return self.controller.is_account_valid(account, private_key)

    def validate_account_not_in_use(self):
        account = self.ui.account_input.text()
        return not self.controller.is_account_in_use(account)

    def validate_form(self):
        error_text = ''
        base_asset = self.ui.base_asset_input.currentText()
        quote_asset = self.ui.quote_asset_input.text()
        if not self.validate_worker_name():
            worker_name = self.ui.worker_name_input.text()
            error_text += 'Worker name needs to be unique. "{}" is already in use.\n'.format(worker_name)
        if not self.validate_asset(base_asset):
            error_text += 'Field "Base Asset" does not have a valid asset.\n'
        if not self.validate_asset(quote_asset):
            error_text += 'Field "Quote Asset" does not have a valid asset.\n'
        if not self.validate_market():
            error_text += "Market {}/{} doesn't exist.\n".format(base_asset, quote_asset)
        if not self.validate_account_name():
            error_text += "Account doesn't exist.\n"
        if not self.validate_account():
            error_text += 'Private key is invalid.\n'
        if not self.validate_account_not_in_use():
            account = self.ui.account_input.text()
            error_text += 'Use a different account. "{}" is already in use.\n'.format(account)
        error_text = error_text.rstrip()  # Remove the extra line-ending

        if error_text:
            dialog = NoticeDialog(error_text)
            dialog.exec_()
            return False
        else:
            return True

    @gui_error
    def handle_save(self):
        if not self.validate_form():
            return

        # Add the private key to the database
        private_key = self.ui.private_key_input.text()
        self.controller.add_private_key(private_key)

        ui = self.ui
        spread = float(ui.spread_input.text()[:-1])  # Remove the percentage character from the end

        # If order size is relative, remove percentage character in the end
        if ui.relative_order_size_checkbox.isChecked():
            amount = float(ui.amount_input.text()[:-1])
        else:
            amount = ui.amount_input.text()

        base_asset = ui.base_asset_input.currentText()
        quote_asset = ui.quote_asset_input.text()
        strategy = ui.strategy_input.currentText()
        worker_module = self.controller.get_strategy_module(strategy)
        self.worker_data = {
            'account': ui.account_input.text(),
            'market': '{}/{}'.format(quote_asset, base_asset),
            'module': worker_module,
            'strategy': strategy,
            'amount': amount,
            'amount_relative': bool(ui.relative_order_size_checkbox.isChecked()),
            'center_price': float(ui.center_price_input.text()),
            'center_price_dynamic': bool(ui.center_price_dynamic_checkbox.isChecked()),
            'spread': spread
        }
        self.worker_name = ui.worker_name_input.text()
        self.accept()
>>>>>>> 662a3e9d
<|MERGE_RESOLUTION|>--- conflicted
+++ resolved
@@ -29,120 +29,5 @@
         self.save_button.clicked.connect(lambda: controller.handle_save(self))
         self.cancel_button.clicked.connect(self.reject)
 
-<<<<<<< HEAD
         self.controller.change_strategy_form(self)
-        self.worker_data = {}
-=======
-    @gui_error
-    def onchange_relative_order_size_checkbox(self):
-        checkbox = self.ui.relative_order_size_checkbox
-        if checkbox.isChecked():
-            self.ui.amount_input.setSuffix('%')
-            self.ui.amount_input.setDecimals(2)
-            self.ui.amount_input.setMaximum(100.00)
-            self.ui.amount_input.setValue(10.00)
-            self.ui.amount_input.setMinimumWidth(151)
-        else:
-            self.ui.amount_input.setSuffix('')
-            self.ui.amount_input.setDecimals(8)
-            self.ui.amount_input.setMaximum(1000000000.000000)
-            self.ui.amount_input.setValue(0.000000)
-
-    @gui_error
-    def onchange_center_price_dynamic_checkbox(self):
-        checkbox = self.ui.center_price_dynamic_checkbox
-        if checkbox.isChecked():
-            self.ui.center_price_input.setDisabled(True)
-        else:
-            self.ui.center_price_input.setDisabled(False)
-
-    def validate_worker_name(self):
-        worker_name = self.ui.worker_name_input.text()
-        return self.controller.is_worker_name_valid(worker_name)
-
-    def validate_asset(self, asset):
-        return self.controller.is_asset_valid(asset)
-
-    def validate_market(self):
-        base_asset = self.ui.base_asset_input.currentText()
-        quote_asset = self.ui.quote_asset_input.text()
-        return base_asset.lower() != quote_asset.lower()
-
-    def validate_account_name(self):
-        account = self.ui.account_input.text()
-        return self.controller.account_exists(account)
-
-    def validate_account(self):
-        account = self.ui.account_input.text()
-        private_key = self.ui.private_key_input.text()
-        return self.controller.is_account_valid(account, private_key)
-
-    def validate_account_not_in_use(self):
-        account = self.ui.account_input.text()
-        return not self.controller.is_account_in_use(account)
-
-    def validate_form(self):
-        error_text = ''
-        base_asset = self.ui.base_asset_input.currentText()
-        quote_asset = self.ui.quote_asset_input.text()
-        if not self.validate_worker_name():
-            worker_name = self.ui.worker_name_input.text()
-            error_text += 'Worker name needs to be unique. "{}" is already in use.\n'.format(worker_name)
-        if not self.validate_asset(base_asset):
-            error_text += 'Field "Base Asset" does not have a valid asset.\n'
-        if not self.validate_asset(quote_asset):
-            error_text += 'Field "Quote Asset" does not have a valid asset.\n'
-        if not self.validate_market():
-            error_text += "Market {}/{} doesn't exist.\n".format(base_asset, quote_asset)
-        if not self.validate_account_name():
-            error_text += "Account doesn't exist.\n"
-        if not self.validate_account():
-            error_text += 'Private key is invalid.\n'
-        if not self.validate_account_not_in_use():
-            account = self.ui.account_input.text()
-            error_text += 'Use a different account. "{}" is already in use.\n'.format(account)
-        error_text = error_text.rstrip()  # Remove the extra line-ending
-
-        if error_text:
-            dialog = NoticeDialog(error_text)
-            dialog.exec_()
-            return False
-        else:
-            return True
-
-    @gui_error
-    def handle_save(self):
-        if not self.validate_form():
-            return
-
-        # Add the private key to the database
-        private_key = self.ui.private_key_input.text()
-        self.controller.add_private_key(private_key)
-
-        ui = self.ui
-        spread = float(ui.spread_input.text()[:-1])  # Remove the percentage character from the end
-
-        # If order size is relative, remove percentage character in the end
-        if ui.relative_order_size_checkbox.isChecked():
-            amount = float(ui.amount_input.text()[:-1])
-        else:
-            amount = ui.amount_input.text()
-
-        base_asset = ui.base_asset_input.currentText()
-        quote_asset = ui.quote_asset_input.text()
-        strategy = ui.strategy_input.currentText()
-        worker_module = self.controller.get_strategy_module(strategy)
-        self.worker_data = {
-            'account': ui.account_input.text(),
-            'market': '{}/{}'.format(quote_asset, base_asset),
-            'module': worker_module,
-            'strategy': strategy,
-            'amount': amount,
-            'amount_relative': bool(ui.relative_order_size_checkbox.isChecked()),
-            'center_price': float(ui.center_price_input.text()),
-            'center_price_dynamic': bool(ui.center_price_dynamic_checkbox.isChecked()),
-            'spread': spread
-        }
-        self.worker_name = ui.worker_name_input.text()
-        self.accept()
->>>>>>> 662a3e9d
+        self.worker_data = {}