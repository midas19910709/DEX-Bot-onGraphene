--- conflicted
+++ resolved
@@ -6,11 +6,7 @@
 
 class EditWorkerView(QtWidgets.QDialog, Ui_Dialog):
 
-<<<<<<< HEAD
-    def __init__(self, parent_widget, controller, worker_name, config):
-=======
-    def __init__(self, bitshares_instance, worker_name, config):
->>>>>>> 168027f4
+    def __init__(self, parent_widget, bitshares_instance, worker_name, config):
         super().__init__()
         self.worker_name = worker_name
         self.strategy_widget = None
@@ -36,152 +32,10 @@
         self.quote_asset_input.setText(self.controller.get_quote_asset(worker_data))
         self.account_name.setText(self.controller.get_account(worker_data))
 
-<<<<<<< HEAD
-        if self.controller.get_amount_relative(worker_data):
-            self.order_size_input_to_relative()
-            self.relative_order_size_checkbox.setChecked(True)
-        else:
-            self.order_size_input_to_static()
-            self.relative_order_size_checkbox.setChecked(False)
-
-        self.amount_input.setValue(float(self.controller.get_amount(worker_data)))
-
-        self.center_price_input.setValue(self.controller.get_center_price(worker_data))
-
-        center_price_dynamic = self.controller.get_center_price_dynamic(worker_data)
-        if center_price_dynamic:
-            self.center_price_input.setEnabled(False)
-            self.center_price_dynamic_checkbox.setChecked(True)
-        else:
-            self.center_price_input.setEnabled(True)
-            self.center_price_dynamic_checkbox.setChecked(False)
-
-        self.spread_input.setValue(self.controller.get_spread(worker_data))
-        self.save_button.clicked.connect(self.handle_save)
-        self.cancel_button.clicked.connect(self.reject)
-        self.remove_button.clicked.connect(self.handle_remove)
-        self.center_price_dynamic_checkbox.stateChanged.connect(self.onchange_center_price_dynamic_checkbox)
-        self.relative_order_size_checkbox.stateChanged.connect(self.onchange_relative_order_size_checkbox)
-        self.worker_data = {}
-
-    def order_size_input_to_relative(self):
-        input_field = self.amount_input
-        input_field.setSuffix('%')
-        input_field.setDecimals(2)
-        input_field.setMaximum(100.00)
-        input_field.setMinimumWidth(151)
-
-    def order_size_input_to_static(self):
-        input_field = self.amount_input
-        input_field.setSuffix('')
-        input_field.setDecimals(8)
-        input_field.setMaximum(1000000000.000000)
-        input_field.setMinimumWidth(151)
-
-    @gui_error
-    def onchange_relative_order_size_checkbox(self):
-        if self.relative_order_size_checkbox.isChecked():
-            self.order_size_input_to_relative()
-            self.amount_input.setValue(10.00)
-        else:
-            self.order_size_input_to_static()
-            self.amount_input.setValue(0.000000)
-
-    @gui_error
-    def onchange_center_price_dynamic_checkbox(self):
-        checkbox = self.center_price_dynamic_checkbox
-        if checkbox.isChecked():
-            self.center_price_input.setDisabled(True)
-        else:
-            self.center_price_input.setDisabled(False)
-
-    def validate_worker_name(self):
-        old_worker_name = self.worker_name
-        worker_name = self.worker_name_input.text()
-        if old_worker_name != worker_name:
-            return self.controller.is_worker_name_valid(worker_name)
-        return True
-
-    def validate_asset(self, asset):
-        return self.controller.is_asset_valid(asset)
-
-    def validate_market(self):
-        base_asset = self.base_asset_input.currentText()
-        quote_asset = self.quote_asset_input.text()
-        return base_asset.lower() != quote_asset.lower()
-
-    def validate_form(self):
-        error_text = ''
-        base_asset = self.base_asset_input.currentText()
-        quote_asset = self.quote_asset_input.text()
-
-        if not self.validate_worker_name():
-            worker_name = self.worker_name_input.text()
-            error_text += 'Worker name needs to be unique. "{}" is already in use.\n'.format(worker_name)
-        if not self.validate_asset(base_asset):
-            error_text += 'Field "Base Asset" does not have a valid asset.\n'
-        if not self.validate_asset(quote_asset):
-            error_text += 'Field "Quote Asset" does not have a valid asset.\n'
-        if not self.validate_market():
-            error_text += "Market {}/{} doesn't exist.\n".format(base_asset, quote_asset)
-        error_text = error_text.rstrip()  # Remove the extra line-ending
-
-        if error_text:
-            dialog = NoticeDialog(error_text)
-            dialog.exec_()
-            return False
-        else:
-            return True
-
-    @staticmethod
-    def handle_save_dialog():
-        dialog = ConfirmationDialog('Saving the worker will cancel all the current orders.\n'
-                                    'Are you sure you want to do this?')
-        return dialog.exec_()
-
-    @gui_error
-    def handle_save(self):
-        if not self.validate_form():
-            return
-
-        if not self.handle_save_dialog():
-            return
-
-        spread = float(self.spread_input.text()[:-1])  # Remove the percentage character from the end
-
-        # If order size is relative, remove percentage character in the end
-        if self.relative_order_size_checkbox.isChecked():
-            amount = float(self.amount_input.text()[:-1])
-        else:
-            amount = self.amount_input.text()
-
-        base_asset = self.base_asset_input.currentText()
-        quote_asset = self.quote_asset_input.text()
-        strategy = self.strategy_input.currentText()
-        worker_module = self.controller.get_strategy_module(strategy)
-        self.worker_data = {
-            'account': self.account_name.text(),
-            'market': '{}/{}'.format(quote_asset, base_asset),
-            'module': worker_module,
-            'strategy': strategy,
-            'amount': amount,
-            'amount_relative': bool(self.relative_order_size_checkbox.isChecked()),
-            'center_price': float(self.center_price_input.text()),
-            'center_price_dynamic': bool(self.center_price_dynamic_checkbox.isChecked()),
-            'spread': spread
-        }
-        self.worker_name = self.worker_name_input.text()
-        self.accept()
-
-    def handle_remove(self):
-        self.parent_widget.remove_widget_dialog()
-        self.reject()
-=======
         # Set signals
         self.strategy_input.currentTextChanged.connect(lambda: controller.change_strategy_form())
         self.save_button.clicked.connect(lambda: self.controller.handle_save())
         self.cancel_button.clicked.connect(lambda: self.reject())
 
         self.controller.change_strategy_form(worker_data)
-        self.worker_data = {}
->>>>>>> 168027f4
+        self.worker_data = {}