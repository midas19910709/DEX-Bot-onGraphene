import time
from threading import Thread

from dexbot import __version__
from dexbot.queue.queue_dispatcher import ThreadDispatcher
from dexbot.queue.idle_queue import idle_add
from .ui.worker_list_window_ui import Ui_MainWindow
from .create_worker import CreateWorkerView
from .worker_item import WorkerItemWidget
<<<<<<< HEAD
from dexbot.qt_queue.queue_dispatcher import ThreadDispatcher
from dexbot.qt_queue.idle_queue import idle_add
=======
>>>>>>> d1143eb0
from .errors import gui_error
from .layouts.flow_layout import FlowLayout

from PyQt5 import QtGui, QtWidgets
from bitsharesapi.bitsharesnoderpc import BitSharesNodeRPC


class MainView(QtWidgets.QMainWindow, Ui_MainWindow):

    def __init__(self, main_ctrl):
        super().__init__()
        self.setupUi(self)
        self.main_ctrl = main_ctrl
<<<<<<< HEAD
        super(MainView, self).__init__()
        self.config = main_ctrl.config
        self.ui = Ui_MainWindow()
        self.ui.setupUi(self)
        self.worker_container = self.ui.verticalLayout
=======

>>>>>>> d1143eb0
        self.max_workers = 10
        self.num_of_workers = 0
        self.worker_widgets = {}
        self.closing = False
        self.statusbar_updater = None
        self.statusbar_updater_first_run = True
        self.main_ctrl.set_info_handler(self.set_worker_status)
        self.layout = FlowLayout(self.scrollAreaContent)

        self.add_worker_button.clicked.connect(lambda: self.handle_add_worker())

        # Load worker widgets from config file
        workers = self.config.workers_data
        for worker_name in workers:
            self.add_worker_widget(worker_name)

            # Limit the max amount of workers so that the performance isn't greatly affected
            self.num_of_workers += 1
            if self.num_of_workers >= self.max_workers:
                self.add_worker_button.setEnabled(False)
                break

        # Dispatcher polls for events from the workers that are used to change the ui
        self.dispatcher = ThreadDispatcher(self)
        self.dispatcher.start()

        self.status_bar.showMessage("ver {} - Node delay: - ms".format(__version__))
        self.statusbar_updater = Thread(
            target=self._update_statusbar_message
        )
        self.statusbar_updater.start()

        QtGui.QFontDatabase.addApplicationFont(":/bot_widget/font/SourceSansPro-Bold.ttf")

    def add_worker_widget(self, worker_name):
        config = self.config.get_worker_config(worker_name)
        widget = WorkerItemWidget(worker_name, config, self.main_ctrl, self)
        widget.setFixedSize(widget.frameSize())
        self.layout.addWidget(widget)
        self.worker_widgets[worker_name] = widget

        # Limit the max amount of workers so that the performance isn't greatly affected
        self.num_of_workers += 1
        if self.num_of_workers >= self.max_workers:
            self.add_worker_button.setEnabled(False)

    def remove_worker_widget(self, worker_name):
        self.worker_widgets.pop(worker_name, None)

        self.num_of_workers -= 1
        if self.num_of_workers < self.max_workers:
            self.add_worker_button.setEnabled(True)

    def change_worker_widget_name(self, old_worker_name, new_worker_name):
        worker_data = self.worker_widgets.pop(old_worker_name)
        self.worker_widgets[new_worker_name] = worker_data

    @gui_error
    def handle_add_worker(self):
        create_worker_dialog = CreateWorkerView(self.main_ctrl.bitshares_instance)
        return_value = create_worker_dialog.exec_()

        # User clicked save
        if return_value == 1:
            worker_name = create_worker_dialog.worker_name
            self.config.add_worker_config(worker_name, create_worker_dialog.worker_data)
            self.add_worker_widget(worker_name)

    def set_worker_name(self, worker_name, value):
        self.worker_widgets[worker_name].set_worker_name(value)

    def set_worker_account(self, worker_name, value):
        self.worker_widgets[worker_name].set_worker_account(value)

    def set_worker_profit(self, worker_name, value):
        self.worker_widgets[worker_name].set_worker_profit(value)

    def set_worker_market(self, worker_name, value):
        self.worker_widgets[worker_name].set_worker_market(value)

    def set_worker_slider(self, worker_name, value):
        self.worker_widgets[worker_name].set_worker_slider(value)

    def customEvent(self, event):
        # Process idle_queue_dispatcher events
        event.callback()

    def closeEvent(self, event):
        self.closing = True
        self.status_bar.showMessage("Closing app...")
        if self.statusbar_updater and self.statusbar_updater.is_alive():
            self.statusbar_updater.join()

    def _update_statusbar_message(self):
        while not self.closing:
            # When running first time the workers are also interrupting with the connection
            # so we delay the first time to get correct information
            if self.statusbar_updater_first_run:
                self.statusbar_updater_first_run = False
                time.sleep(1)

            idle_add(self.set_statusbar_message)
            runner_count = 0
            # Wait for 30s but do it in 0.5s pieces to not prevent closing the app
            while not self.closing and runner_count < 60:
                runner_count += 1
                time.sleep(0.5)

    def set_statusbar_message(self):
        node = self.config['node']
        try:
            start = time.time()
            BitSharesNodeRPC(node, num_retries=1)
            latency = (time.time() - start) * 1000
        except BaseException:
            latency = -1

        if latency != -1:
            self.status_bar.showMessage("ver {} - Node delay: {:.2f}ms".format(__version__, latency))
        else:
            self.status_bar.showMessage("ver {} - Node disconnected".format(__version__))

    def set_worker_status(self, worker_name, level, status):
        if worker_name != 'NONE':
            worker = self.worker_widgets.get(worker_name, None)
            if worker:
                worker.set_status(status)<|MERGE_RESOLUTION|>--- conflicted
+++ resolved
@@ -2,16 +2,11 @@
 from threading import Thread
 
 from dexbot import __version__
-from dexbot.queue.queue_dispatcher import ThreadDispatcher
-from dexbot.queue.idle_queue import idle_add
+from dexbot.qt_queue.queue_dispatcher import ThreadDispatcher
+from dexbot.qt_queue.idle_queue import idle_add
 from .ui.worker_list_window_ui import Ui_MainWindow
 from .create_worker import CreateWorkerView
 from .worker_item import WorkerItemWidget
-<<<<<<< HEAD
-from dexbot.qt_queue.queue_dispatcher import ThreadDispatcher
-from dexbot.qt_queue.idle_queue import idle_add
-=======
->>>>>>> d1143eb0
 from .errors import gui_error
 from .layouts.flow_layout import FlowLayout
 
@@ -25,15 +20,8 @@
         super().__init__()
         self.setupUi(self)
         self.main_ctrl = main_ctrl
-<<<<<<< HEAD
-        super(MainView, self).__init__()
+
         self.config = main_ctrl.config
-        self.ui = Ui_MainWindow()
-        self.ui.setupUi(self)
-        self.worker_container = self.ui.verticalLayout
-=======
-
->>>>>>> d1143eb0
         self.max_workers = 10
         self.num_of_workers = 0
         self.worker_widgets = {}
