--- conflicted
+++ resolved
@@ -6,13 +6,8 @@
    <rect>
     <x>0</x>
     <y>0</y>
-<<<<<<< HEAD
     <width>333</width>
     <height>275</height>
-=======
-    <width>480</width>
-    <height>179</height>
->>>>>>> 168027f4
    </rect>
   </property>
   <property name="font">
