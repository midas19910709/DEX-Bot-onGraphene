--- conflicted
+++ resolved
@@ -6,11 +6,7 @@
    <rect>
     <x>0</x>
     <y>0</y>
-<<<<<<< HEAD
-    <width>400</width>
-=======
     <width>428</width>
->>>>>>> ccb91ae5
     <height>302</height>
    </rect>
   </property>
