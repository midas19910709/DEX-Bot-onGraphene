--- conflicted
+++ resolved
@@ -356,16 +356,11 @@
             account=self.account.name,
             returnOrderId="head"
         )
-<<<<<<< HEAD
         self.log.debug('Placed buy order {}'.format(buy_transaction))
-        buy_order = self.get_order(buy_transaction['orderid'])
-=======
-        self.log.info('Placed buy order {}'.format(buy_transaction))
         buy_order = self.get_order(buy_transaction['orderid'], return_none=False)
         if buy_order['deleted']:
             self.recheck_orders = True
 
->>>>>>> 9936a8a1
         return buy_order
 
     def market_sell(self, amount, price):
@@ -391,16 +386,11 @@
             account=self.account.name,
             returnOrderId="head"
         )
-<<<<<<< HEAD
         self.log.debug('Placed sell order {}'.format(sell_transaction))
-        sell_order = self.get_order(sell_transaction['orderid'])
-=======
-        self.log.info('Placed sell order {}'.format(sell_transaction))
         sell_order = self.get_order(sell_transaction['orderid'], return_none=False)
         if sell_order['deleted']:
             self.recheck_orders = True
 
->>>>>>> 9936a8a1
         return sell_order
 
     def purge(self):
