import logging
import time

from .storage import Storage
from .statemachine import StateMachine

from events import Events
import bitsharesapi
import bitsharesapi.exceptions
from bitshares.amount import Amount
from bitshares.market import Market
from bitshares.account import Account
from bitshares.price import FilledOrder, Order, UpdateCallOrder
from bitshares.instance import shared_bitshares_instance


MAX_TRIES = 3


class BaseStrategy(Storage, StateMachine, Events):
    """ Base Strategy and methods available in all Sub Classes that
        inherit this BaseStrategy.

        BaseStrategy inherits:

        * :class:`dexbot.storage.Storage`
        * :class:`dexbot.statemachine.StateMachine`
        * ``Events``

        Available attributes:

         * ``basestrategy.bitshares``: instance of ´`bitshares.BitShares()``
         * ``basestrategy.add_state``: Add a specific state
         * ``basestrategy.set_state``: Set finite state machine
         * ``basestrategy.get_state``: Change state of state machine
         * ``basestrategy.account``: The Account object of this worker
         * ``basestrategy.market``: The market used by this worker
         * ``basestrategy.orders``: List of open orders of the worker's account in the worker's market
         * ``basestrategy.balance``: List of assets and amounts available in the worker's account
         * ``basestrategy.log``: a per-worker logger (actually LoggerAdapter) adds worker-specific context:
            worker name & account (Because some UIs might want to display per-worker logs)

        Also, Base Strategy inherits :class:`dexbot.storage.Storage`
        which allows to permanently store data in a sqlite database
        using:

        ``basestrategy["key"] = "value"``

        .. note:: This applies a ``json.loads(json.dumps(value))``!

    Workers must never attempt to interact with the user, they must assume they are running unattended
    They can log events. If a problem occurs they can't fix they should set self.disabled = True and throw an exception
    The framework catches all exceptions thrown from event handlers and logs appropriately.
    """

    __events__ = [
        'ontick',
        'onMarketUpdate',
        'onAccount',
        'error_ontick',
        'error_onMarketUpdate',
        'error_onAccount',
        'onOrderMatched',
        'onOrderPlaced',
        'onUpdateCallOrder',
    ]

    def __init__(
        self,
        config,
        name,
        onAccount=None,
        onOrderMatched=None,
        onOrderPlaced=None,
        onMarketUpdate=None,
        onUpdateCallOrder=None,
        ontick=None,
        bitshares_instance=None,
        *args,
        **kwargs
    ):
        # BitShares instance
        self.bitshares = bitshares_instance or shared_bitshares_instance()

        # Storage
        Storage.__init__(self, name)

        # Statemachine
        StateMachine.__init__(self, name)

        # Events
        Events.__init__(self)

        if ontick:
            self.ontick += ontick
        if onMarketUpdate:
            self.onMarketUpdate += onMarketUpdate
        if onAccount:
            self.onAccount += onAccount
        if onOrderMatched:
            self.onOrderMatched += onOrderMatched
        if onOrderPlaced:
            self.onOrderPlaced += onOrderPlaced
        if onUpdateCallOrder:
            self.onUpdateCallOrder += onUpdateCallOrder

        # Redirect this event to also call order placed and order matched
        self.onMarketUpdate += self._callbackPlaceFillOrders

        self.config = config
        self.worker = config["workers"][name]
        self._account = Account(
            self.worker["account"],
            full=True,
            bitshares_instance=self.bitshares
        )
        self._market = Market(
            config["workers"][name]["market"],
            bitshares_instance=self.bitshares
        )

        # Settings for bitshares instance
        self.bitshares.bundle = bool(self.worker.get("bundle", False))

        # Disabled flag - this flag can be flipped to True by a worker and
        # will be reset to False after reset only
        self.disabled = False

        # A private logger that adds worker identify data to the LogRecord
        self.log = logging.LoggerAdapter(
            logging.getLogger('dexbot.per_worker'),
            {'worker_name': name,
             'account': self.worker['account'],
             'market': self.worker['market'],
             'is_disabled': lambda: self.disabled}
        )

    def calculate_center_price(self):
        ticker = self.market.ticker()
        highest_bid = ticker.get("highestBid")
        lowest_ask = ticker.get("lowestAsk")
        if highest_bid is None or highest_bid == 0.0:
            self.log.critical(
                "Cannot estimate center price, there is no highest bid."
            )
            self.disabled = True
        elif lowest_ask is None or lowest_ask == 0.0:
            self.log.critical(
                "Cannot estimate center price, there is no lowest ask."
            )
            self.disabled = True
        else:
            center_price = (highest_bid['price'] + lowest_ask['price']) / 2
            return center_price

    def calculate_relative_center_price(self, spread, order_ids=None):
        """ Calculate center price which shifts based on available funds
        """
        ticker = self.market.ticker()
        highest_bid = ticker.get("highestBid").get('price')
        lowest_ask = ticker.get("lowestAsk").get('price')
        latest_price = ticker.get('latest').get('price')
        if highest_bid is None or highest_bid == 0.0:
            self.log.critical(
                "Cannot estimate center price, there is no highest bid."
            )
            self.disabled = True
        elif lowest_ask is None or lowest_ask == 0.0:
            self.log.critical(
                "Cannot estimate center price, there is no lowest ask."
            )
            self.disabled = True
        else:
            total_balance = self.total_balance(order_ids)
            total = (total_balance['quote'] * latest_price) + total_balance['base']

            if not total:  # Prevent division by zero
                percentage = 0.5
            else:
                percentage = (total_balance['base'] / total)
            center_price = (highest_bid + lowest_ask) / 2
            lowest_price = center_price * (1 - spread / 100)
            highest_price = center_price * (1 + spread / 100)
            relative_center_price = ((highest_price - lowest_price) * percentage) + lowest_price
            return relative_center_price

    @property
    def orders(self):
        """ Return the worker's open accounts in the current market
        """
        self.account.refresh()
        return [o for o in self.account.openorders if self.worker["market"] == o.market and self.account.openorders]

    def get_order(self, order_id):
        for order in self.orders:
            if order['id'] == order_id:
                return order
        return False

    def get_updated_order(self, order):
        """ Tries to get the updated order from the API
            returns None if the order doesn't exist
        """
        if not order:
            return None
        if isinstance(order, str):
            order = {'id': order}
        for updated_order in self.updated_open_orders:
            if updated_order['id'] == order['id']:
                return updated_order
        return None

    @property
    def updated_open_orders(self):
        """
        Returns updated open Orders.
        account.openorders doesn't return updated values for the order so we calculate the values manually
        """
        self.account.refresh()
        self.account.ensure_full()

        limit_orders = self.account['limit_orders'][:]
        for o in limit_orders:
            base_amount = o['for_sale']
            assert type(base_amount) in [int, float], "o['for_sale'] not num {}".format(dict(o))
            assert type(o['sell_price']['base']['amount']) in [
                int, float], "o['sell_base']['base']['amount'] not num {}".format(dict(o))
            assert type(o['sell_price']['quote']['amount']) in [
                int, float], "o['sell_base']['quote']['amount'] not num {}".format(dict(o))

            price = o['sell_price']['base']['amount'] / o['sell_price']['quote']['amount']
            quote_amount = base_amount / price
            o['sell_price']['base']['amount'] = base_amount
            o['sell_price']['quote']['amount'] = quote_amount

        orders = [
            Order(o, bitshares_instance=self.bitshares)
            for o in limit_orders
        ]

        return [o for o in orders if self.worker["market"] == o.market]

    @property
    def market(self):
        """ Return the market object as :class:`bitshares.market.Market`
        """
        return self._market

    @property
    def account(self):
        """ Return the full account as :class:`bitshares.account.Account` object!

            Can be refreshed by using ``x.refresh()``
        """
        return self._account

    def balance(self, asset):
        """ Return the balance of your worker's account for a specific asset
        """
        return self._account.balance(asset)

    @property
    def test_mode(self):
        return self.config['node'] == "wss://node.testnet.bitshares.eu"

    @property
    def balances(self):
        """ Return the balances of your worker's account
        """
        return self._account.balances

    def _callbackPlaceFillOrders(self, d):
        """ This method distinguishes notifications caused by Matched orders
            from those caused by placed orders
        """
        if isinstance(d, FilledOrder):
            self.onOrderMatched(d)
        elif isinstance(d, Order):
            self.onOrderPlaced(d)
        elif isinstance(d, UpdateCallOrder):
            self.onUpdateCallOrder(d)
        else:
            pass

    def execute(self):
        """ Execute a bundle of operations
        """
        self.bitshares.blocking = "head"
        r = self.bitshares.txbuffer.broadcast()
        self.bitshares.blocking = False
        return r

    def _cancel(self, orders):
        try:
            self.retry_action(self.bitshares.cancel, orders, account=self.account)
        except bitsharesapi.exceptions.UnhandledRPCError as e:
            if str(e) == 'Assert Exception: maybe_found != nullptr: Unable to find Object':
                # The order(s) we tried to cancel doesn't exist
                self.bitshares.txbuffer.clear()
                return False
            else:
                raise
        return True

    def cancel(self, orders):
        """ Cancel specific order(s)
        """
        if not isinstance(orders, (list, set, tuple)):
            orders = [orders]

        orders = [order['id'] for order in orders if 'id' in order]

        success = self._cancel(orders)
        if not success and len(orders) > 1:
            for order in orders:
                self._cancel(order)

    def cancel_all(self):
        """ Cancel all orders of the worker's account
        """
        if self.orders:
            self.log.info('Canceling all orders')
            self.cancel(self.orders)

    def market_buy(self, amount, price):
        self.log.info(
            'Placing a buy order for {} {} @ {}'.format(price * amount,
                                                        self.market["base"]['symbol'],
                                                        price))
        buy_transaction = self.retry_action(
            self.market.buy,
            price,
            Amount(amount=amount, asset=self.market["quote"]),
            account=self.account.name,
            returnOrderId="head"
        )
        self.log.info('Placed buy order {}'.format(buy_transaction))
        buy_order = self.get_order(buy_transaction['orderid'])
        return buy_order

    def market_sell(self, amount, price):
        self.log.info(
            'Placing a sell order for {} {} @ {}'.format(amount,
                                                         self.market["quote"]['symbol'],
                                                         price))
        sell_transaction = self.retry_action(
            self.market.sell,
            price,
            Amount(amount=amount, asset=self.market["quote"]),
            account=self.account.name,
            returnOrderId="head"
        )
<<<<<<< HEAD

        self.log.info(
            'Placed a sell order for {} {} @ {}'.format(amount,
                                                        self.market["quote"]['symbol'],
                                                        price))
=======
        self.log.info('Placed sell order {}'.format(sell_transaction))
>>>>>>> 662a3e9d
        sell_order = self.get_order(sell_transaction['orderid'])
        return sell_order

    def purge(self):
        """ Clear all the worker data from the database and cancel all orders
        """
        self.cancel_all()
        self.clear_orders()
        self.clear()

    @staticmethod
    def get_order_amount(order, asset_type):
        try:
            order_amount = order[asset_type]['amount']
        except (KeyError, TypeError):
            order_amount = 0
        return order_amount

    def total_balance(self, order_ids=None, return_asset=False):
        """ Returns the combined balance of the given order ids and the account balance
            The amounts are returned in quote and base assets of the market

            :param order_ids: list of order ids to be added to the balance
            :param return_asset: true if returned values should be Amount instances
            :return: dict with keys quote and base
        """
        quote = 0
        base = 0
        quote_asset = self.market['quote']['id']
        base_asset = self.market['base']['id']

        for balance in self.balances:
            if balance.asset['id'] == quote_asset:
                quote += balance['amount']
            elif balance.asset['id'] == base_asset:
                base += balance['amount']

        orders_balance = self.orders_balance(order_ids)
        quote += orders_balance['quote']
        base += orders_balance['base']

        if return_asset:
            quote = Amount(quote, quote_asset)
            base = Amount(base, base_asset)

        return {'quote': quote, 'base': base}

    def orders_balance(self, order_ids, return_asset=False):
        if not order_ids:
            order_ids = []
        elif isinstance(order_ids, str):
            order_ids = [order_ids]

        quote = 0
        base = 0
        quote_asset = self.market['quote']['id']
        base_asset = self.market['base']['id']

        for order_id in order_ids:
            order = self.get_updated_order(order_id)
            if not order:
                continue
            asset_id = order['base']['asset']['id']
            if asset_id == quote_asset:
                quote += order['base']['amount']
            elif asset_id == base_asset:
                base += order['base']['amount']

        if return_asset:
            quote = Amount(quote, quote_asset)
            base = Amount(base, base_asset)

        return {'quote': quote, 'base': base}

    def retry_action(self, action, *args, **kwargs):
        """
        Perform an action, and if certain suspected-to-be-spurious graphene bugs occur,
        instead of bubbling the exception, it is quietly logged (level WARN), and try again
        tries a fixed number of times (MAX_TRIES) before failing
        """
        tries = 0
        while True:
            try:
                return action(*args, **kwargs)
            except bitsharesapi.exceptions.UnhandledRPCError as e:
                if "Assert Exception: amount_to_sell.amount > 0" in str(e):
                    if tries > MAX_TRIES:
                        raise
                    else:
                        tries += 1
                        self.log.warning("Ignoring: '{}'".format(str(e)))
                        self.bitshares.txbuffer.clear()
                        self.account.refresh()
                        time.sleep(2)
                else:
                    raise<|MERGE_RESOLUTION|>--- conflicted
+++ resolved
@@ -350,15 +350,7 @@
             account=self.account.name,
             returnOrderId="head"
         )
-<<<<<<< HEAD
-
-        self.log.info(
-            'Placed a sell order for {} {} @ {}'.format(amount,
-                                                        self.market["quote"]['symbol'],
-                                                        price))
-=======
         self.log.info('Placed sell order {}'.format(sell_transaction))
->>>>>>> 662a3e9d
         sell_order = self.get_order(sell_transaction['orderid'])
         return sell_order
 
