<<<<<<< HEAD
import logging, collections
=======
import logging
import time
import math

from .storage import Storage
from .statemachine import StateMachine

>>>>>>> ccb91ae5
from events import Events
import bitsharesapi
import bitsharesapi.exceptions
from bitshares.amount import Amount
from bitshares.market import Market
from bitshares.account import Account
from bitshares.price import FilledOrder, Order, UpdateCallOrder
from bitshares.instance import shared_bitshares_instance


MAX_TRIES = 3


ConfigElement = collections.namedtuple('ConfigElement','key type default description extra')
# bots need to specify their own configuration values
# I want this to be UI-agnostic so a future web or GUI interface can use it too
# so each bot can have a class method 'configure' which returns a list of ConfigElement
# named tuples. tuple fields as follows.
# key: the key in the bot config dictionary that gets saved back to config.yml
# type: one of "int", "float", "bool", "string", "choice"
# default: the default value. must be right type.
# description: comments to user, full sentences encouraged 
# extra: 
#       for int & float: a (min, max) tuple
#       for string: a regular expression, entries must match it, can be None which equivalent to .*
#       for bool, ignored
#       for choice: a list of choices, choices are in turn (tag, label) tuples. labels get presented to user, and tag is used
#       as the value saved back to the config dict


class BaseStrategy(Storage, StateMachine, Events):
    """ Base Strategy and methods available in all Sub Classes that
        inherit this BaseStrategy.

        BaseStrategy inherits:

        * :class:`dexbot.storage.Storage`
        * :class:`dexbot.statemachine.StateMachine`
        * ``Events``

        Available attributes:

         * ``basestrategy.bitshares``: instance of ´`bitshares.BitShares()``
         * ``basestrategy.add_state``: Add a specific state
         * ``basestrategy.set_state``: Set finite state machine
         * ``basestrategy.get_state``: Change state of state machine
         * ``basestrategy.account``: The Account object of this worker
         * ``basestrategy.market``: The market used by this worker
         * ``basestrategy.orders``: List of open orders of the worker's account in the worker's market
         * ``basestrategy.balance``: List of assets and amounts available in the worker's account
         * ``basestrategy.log``: a per-worker logger (actually LoggerAdapter) adds worker-specific context:
            worker name & account (Because some UIs might want to display per-worker logs)

        Also, Base Strategy inherits :class:`dexbot.storage.Storage`
        which allows to permanently store data in a sqlite database
        using:

        ``basestrategy["key"] = "value"``

        .. note:: This applies a ``json.loads(json.dumps(value))``!

    Workers must never attempt to interact with the user, they must assume they are running unattended
    They can log events. If a problem occurs they can't fix they should set self.disabled = True and throw an exception
    The framework catches all exceptions thrown from event handlers and logs appropriately.
    """

    __events__ = [
        'ontick',
        'onMarketUpdate',
        'onAccount',
        'error_ontick',
        'error_onMarketUpdate',
        'error_onAccount',
        'onOrderMatched',
        'onOrderPlaced',
        'onUpdateCallOrder',
    ]

    @classmethod
    def configure(kls):
        """
        Return a list of ConfigElement objects defining the configuration values for 
        this class
        User interfaces should then generate widgets based on this values, gather
        data and save back to the config dictionary for the bot.

        NOTE: when overriding you almost certainly will want to call the ancestor
        and then add your config values to the list.
        """
        # these configs are common to all bots
        return [
            ConfigElement("account","string","","BitShares account name for the bot to operate with",""),
            ConfigElement("market","string","USD:BTS","BitShares market to operate on, in the format ASSET:OTHERASSET, for example \"USD:BTS\"","[A-Z]+:[A-Z]+")
        ]
    
    def __init__(
        self,
        config,
        name,
        onAccount=None,
        onOrderMatched=None,
        onOrderPlaced=None,
        onMarketUpdate=None,
        onUpdateCallOrder=None,
        ontick=None,
        bitshares_instance=None,
        *args,
        **kwargs
    ):
        # BitShares instance
        self.bitshares = bitshares_instance or shared_bitshares_instance()

        # Storage
        Storage.__init__(self, name)

        # Statemachine
        StateMachine.__init__(self, name)

        # Events
        Events.__init__(self)

        if ontick:
            self.ontick += ontick
        if onMarketUpdate:
            self.onMarketUpdate += onMarketUpdate
        if onAccount:
            self.onAccount += onAccount
        if onOrderMatched:
            self.onOrderMatched += onOrderMatched
        if onOrderPlaced:
            self.onOrderPlaced += onOrderPlaced
        if onUpdateCallOrder:
            self.onUpdateCallOrder += onUpdateCallOrder

        # Redirect this event to also call order placed and order matched
        self.onMarketUpdate += self._callbackPlaceFillOrders

        self.config = config
        self.worker = config["workers"][name]
        self._account = Account(
            self.worker["account"],
            full=True,
            bitshares_instance=self.bitshares
        )
        self._market = Market(
            config["workers"][name]["market"],
            bitshares_instance=self.bitshares
        )

        # Recheck flag - Tell the strategy to check for updated orders
        self.recheck_orders = False

        # Settings for bitshares instance
        self.bitshares.bundle = bool(self.worker.get("bundle", False))

        # Disabled flag - this flag can be flipped to True by a worker and
        # will be reset to False after reset only
        self.disabled = False

        # A private logger that adds worker identify data to the LogRecord
        self.log = logging.LoggerAdapter(
            logging.getLogger('dexbot.per_worker'),
            {'worker_name': name,
             'account': self.worker['account'],
             'market': self.worker['market'],
             'is_disabled': lambda: self.disabled}
        )

    def calculate_center_price(self, suppress_errors=False):
        ticker = self.market.ticker()
        highest_bid = ticker.get("highestBid")
        lowest_ask = ticker.get("lowestAsk")
        if not float(highest_bid):
            if not suppress_errors:
                self.log.critical(
                    "Cannot estimate center price, there is no highest bid."
                )
                self.disabled = True
            return None
        elif lowest_ask is None or lowest_ask == 0.0:
            if not suppress_errors:
                self.log.critical(
                    "Cannot estimate center price, there is no lowest ask."
                )
                self.disabled = True
            return None

        center_price = highest_bid['price'] * math.sqrt(lowest_ask['price'] / highest_bid['price'])
        return center_price

    def calculate_offset_center_price(self, spread, center_price=None, order_ids=None):
        """ Calculate center price which shifts based on available funds
        """
        if center_price is None:
            # No center price was given so we simply calculate the center price
            calculated_center_price = self.calculate_center_price()
            center_price = calculated_center_price
        else:
            # Center price was given so we only use the calculated center price
            # for quote to base asset conversion
            calculated_center_price = self.calculate_center_price(True)
            if not calculated_center_price:
                calculated_center_price = center_price

        total_balance = self.total_balance(order_ids)
        total = (total_balance['quote'] * calculated_center_price) + total_balance['base']

        if not total:  # Prevent division by zero
            percentage = 0
        else:
            percentage = (total_balance['base'] / total)
        lowest_price = center_price / math.sqrt(1 + spread)
        highest_price = center_price * math.sqrt(1 + spread)
        offset_center_price = ((highest_price - lowest_price) * percentage) + lowest_price
        return offset_center_price

    @property
    def orders(self):
        """ Return the worker's open accounts in the current market
        """
        self.account.refresh()
        return [o for o in self.account.openorders if self.worker["market"] == o.market and self.account.openorders]

    @staticmethod
    def get_order(order_id, return_none=True):
        """ Returns the Order object for the order_id

            :param str|dict order_id: blockchain object id of the order
                can be a dict with the id key in it
            :param bool return_none: return None instead of an empty
                Order object when the order doesn't exist
        """
        if not order_id:
            return None
        if 'id' in order_id:
            order_id = order_id['id']
        order = Order(order_id)
        if return_none and order['deleted']:
            return None
        return order

    def get_updated_order(self, order):
        """ Tries to get the updated order from the API
            returns None if the order doesn't exist
        """
        if not order:
            return None
        if isinstance(order, str):
            order = {'id': order}
        for updated_order in self.updated_open_orders:
            if updated_order['id'] == order['id']:
                return updated_order
        return None

    @property
    def updated_open_orders(self):
        """
        Returns updated open Orders.
        account.openorders doesn't return updated values for the order so we calculate the values manually
        """
        self.account.refresh()
        self.account.ensure_full()

        limit_orders = self.account['limit_orders'][:]
        for o in limit_orders:
            base_amount = float(o['for_sale'])
            price = float(o['sell_price']['base']['amount']) / float(o['sell_price']['quote']['amount'])
            quote_amount = base_amount / price
            o['sell_price']['base']['amount'] = base_amount
            o['sell_price']['quote']['amount'] = quote_amount

        orders = [
            Order(o, bitshares_instance=self.bitshares)
            for o in limit_orders
        ]

        return [o for o in orders if self.worker["market"] == o.market]

    @property
    def market(self):
        """ Return the market object as :class:`bitshares.market.Market`
        """
        return self._market

    @property
    def account(self):
        """ Return the full account as :class:`bitshares.account.Account` object!

            Can be refreshed by using ``x.refresh()``
        """
        return self._account

    def balance(self, asset):
        """ Return the balance of your worker's account for a specific asset
        """
        return self._account.balance(asset)

    @property
    def test_mode(self):
        return self.config['node'] == "wss://node.testnet.bitshares.eu"

    @property
    def balances(self):
        """ Return the balances of your worker's account
        """
        return self._account.balances

    def _callbackPlaceFillOrders(self, d):
        """ This method distinguishes notifications caused by Matched orders
            from those caused by placed orders
        """
        if isinstance(d, FilledOrder):
            self.onOrderMatched(d)
        elif isinstance(d, Order):
            self.onOrderPlaced(d)
        elif isinstance(d, UpdateCallOrder):
            self.onUpdateCallOrder(d)
        else:
            pass

    def execute(self):
        """ Execute a bundle of operations
        """
        self.bitshares.blocking = "head"
        r = self.bitshares.txbuffer.broadcast()
        self.bitshares.blocking = False
        return r

    def _cancel(self, orders):
        try:
            self.retry_action(self.bitshares.cancel, orders, account=self.account)
        except bitsharesapi.exceptions.UnhandledRPCError as e:
            if str(e) == 'Assert Exception: maybe_found != nullptr: Unable to find Object':
                # The order(s) we tried to cancel doesn't exist
                self.bitshares.txbuffer.clear()
                return False
            else:
                self.log.exception("Unable to cancel order")
        return True

    def cancel(self, orders):
        """ Cancel specific order(s)
        """
        if not isinstance(orders, (list, set, tuple)):
            orders = [orders]

        orders = [order['id'] for order in orders if 'id' in order]

        success = self._cancel(orders)
        if not success and len(orders) > 1:
            # One of the order cancels failed, cancel the orders one by one
            for order in orders:
                self._cancel(order)

    def cancel_all(self):
        """ Cancel all orders of the worker's account
        """
        self.log.info('Canceling all orders')
        if self.orders:
            self.cancel(self.orders)
        self.log.info("Orders canceled")

    def market_buy(self, amount, price, return_none=False):
        symbol = self.market['base']['symbol']
        precision = self.market['base']['precision']
        base_amount = self.truncate(price * amount, precision)

        # Make sure we have enough balance for the order
        if self.balance(self.market['base']) < base_amount:
            self.log.critical(
                "Insufficient buy balance, needed {} {}".format(
                    base_amount, symbol)
            )
            self.disabled = True
            return None

        self.log.info(
            'Placing a buy order for {} {} @ {}'.format(
                base_amount, symbol, round(price, 8))
        )

        # Place the order
        buy_transaction = self.retry_action(
            self.market.buy,
            price,
            Amount(amount=amount, asset=self.market["quote"]),
            account=self.account.name,
            returnOrderId="head"
        )
        self.log.debug('Placed buy order {}'.format(buy_transaction))
        buy_order = self.get_order(buy_transaction['orderid'], return_none=return_none)
        if buy_order and buy_order['deleted']:
            # The API doesn't return data on orders that don't exist
            # We need to calculate the data on our own
            buy_order = self.calculate_order_data(buy_order, amount, price)
            self.recheck_orders = True

        return buy_order

    def market_sell(self, amount, price, return_none=False):
        symbol = self.market['quote']['symbol']
        precision = self.market['quote']['precision']
        quote_amount = self.truncate(amount, precision)

        # Make sure we have enough balance for the order
        if self.balance(self.market['quote']) < quote_amount:
            self.log.critical(
                "Insufficient sell balance, needed {} {}".format(
                    amount, symbol)
            )
            self.disabled = True
            return None

        self.log.info(
            'Placing a sell order for {} {} @ {}'.format(
                quote_amount, symbol, round(price, 8))
        )

        # Place the order
        sell_transaction = self.retry_action(
            self.market.sell,
            price,
            Amount(amount=amount, asset=self.market["quote"]),
            account=self.account.name,
            returnOrderId="head"
        )
        self.log.debug('Placed sell order {}'.format(sell_transaction))
        sell_order = self.get_order(sell_transaction['orderid'], return_none=return_none)
        if sell_order and sell_order['deleted']:
            # The API doesn't return data on orders that don't exist
            # We need to calculate the data on our own
            sell_order = self.calculate_order_data(sell_order, amount, price)
            sell_order.invert()
            self.recheck_orders = True

        return sell_order

    def calculate_order_data(self, order, amount, price):
        quote_asset = Amount(amount, self.market['quote']['symbol'])
        order['quote'] = quote_asset
        order['price'] = price
        base_asset = Amount(amount * price, self.market['base']['symbol'])
        order['base'] = base_asset
        return order

    def purge(self):
        """ Clear all the worker data from the database and cancel all orders
        """
        self.cancel_all()
        self.clear_orders()
        self.clear()

    @staticmethod
    def get_order_amount(order, asset_type):
        try:
            order_amount = order[asset_type]['amount']
        except (KeyError, TypeError):
            order_amount = 0
        return order_amount

    def total_balance(self, order_ids=None, return_asset=False):
        """ Returns the combined balance of the given order ids and the account balance
            The amounts are returned in quote and base assets of the market

            :param order_ids: list of order ids to be added to the balance
            :param return_asset: true if returned values should be Amount instances
            :return: dict with keys quote and base
        """
        quote = 0
        base = 0
        quote_asset = self.market['quote']['id']
        base_asset = self.market['base']['id']

        for balance in self.balances:
            if balance.asset['id'] == quote_asset:
                quote += balance['amount']
            elif balance.asset['id'] == base_asset:
                base += balance['amount']

        orders_balance = self.orders_balance(order_ids)
        quote += orders_balance['quote']
        base += orders_balance['base']

        if return_asset:
            quote = Amount(quote, quote_asset)
            base = Amount(base, base_asset)

        return {'quote': quote, 'base': base}

    def orders_balance(self, order_ids, return_asset=False):
        if not order_ids:
            order_ids = []
        elif isinstance(order_ids, str):
            order_ids = [order_ids]

        quote = 0
        base = 0
        quote_asset = self.market['quote']['id']
        base_asset = self.market['base']['id']

        for order_id in order_ids:
            order = self.get_updated_order(order_id)
            if not order:
                continue
            asset_id = order['base']['asset']['id']
            if asset_id == quote_asset:
                quote += order['base']['amount']
            elif asset_id == base_asset:
                base += order['base']['amount']

        if return_asset:
            quote = Amount(quote, quote_asset)
            base = Amount(base, base_asset)

        return {'quote': quote, 'base': base}

    def retry_action(self, action, *args, **kwargs):
        """
        Perform an action, and if certain suspected-to-be-spurious graphene bugs occur,
        instead of bubbling the exception, it is quietly logged (level WARN), and try again
        tries a fixed number of times (MAX_TRIES) before failing
        """
        tries = 0
        while True:
            try:
                return action(*args, **kwargs)
            except bitsharesapi.exceptions.UnhandledRPCError as e:
                if "Assert Exception: amount_to_sell.amount > 0" in str(e):
                    if tries > MAX_TRIES:
                        raise
                    else:
                        tries += 1
                        self.log.warning("Ignoring: '{}'".format(str(e)))
                        self.bitshares.txbuffer.clear()
                        self.account.refresh()
                        time.sleep(2)
                elif "now <= trx.expiration" in str(e):  # Usually loss of sync to blockchain
                    if tries > MAX_TRIES:
                        raise
                    else:
                        tries += 1
                        self.log.warning("retrying on '{}'".format(str(e)))
                        self.bitshares.txbuffer.clear()
                        time.sleep(6)  # Wait at least a BitShares block
                else:
                    raise

    @staticmethod
    def truncate(number, decimals):
        """ Change the decimal point of a number without rounding
        """
        return math.floor(number * 10 ** decimals) / 10 ** decimals<|MERGE_RESOLUTION|>--- conflicted
+++ resolved
@@ -1,14 +1,11 @@
-<<<<<<< HEAD
-import logging, collections
-=======
 import logging
+import collections
 import time
 import math
 
 from .storage import Storage
 from .statemachine import StateMachine
 
->>>>>>> ccb91ae5
 from events import Events
 import bitsharesapi
 import bitsharesapi.exceptions
@@ -22,7 +19,7 @@
 MAX_TRIES = 3
 
 
-ConfigElement = collections.namedtuple('ConfigElement','key type default description extra')
+ConfigElement = collections.namedtuple('ConfigElement', 'key type default description extra')
 # bots need to specify their own configuration values
 # I want this to be UI-agnostic so a future web or GUI interface can use it too
 # so each bot can have a class method 'configure' which returns a list of ConfigElement
@@ -30,8 +27,8 @@
 # key: the key in the bot config dictionary that gets saved back to config.yml
 # type: one of "int", "float", "bool", "string", "choice"
 # default: the default value. must be right type.
-# description: comments to user, full sentences encouraged 
-# extra: 
+# description: comments to user, full sentences encouraged
+# extra:
 #       for int & float: a (min, max) tuple
 #       for string: a regular expression, entries must match it, can be None which equivalent to .*
 #       for bool, ignored
@@ -100,10 +97,11 @@
         """
         # these configs are common to all bots
         return [
-            ConfigElement("account","string","","BitShares account name for the bot to operate with",""),
-            ConfigElement("market","string","USD:BTS","BitShares market to operate on, in the format ASSET:OTHERASSET, for example \"USD:BTS\"","[A-Z]+:[A-Z]+")
+            ConfigElement("account", "string", "", "BitShares account name for the bot to operate with", ""),
+            ConfigElement("market", "string", "USD:BTS",
+                          "BitShares market to operate on, in the format ASSET:OTHERASSET, for example \"USD:BTS\"", "[A-Z]+:[A-Z]+")
         ]
-    
+
     def __init__(
         self,
         config,
