--- conflicted
+++ resolved
@@ -18,7 +18,8 @@
 
 
 MAX_TRIES = 3
-ConfigElement = collections.namedtuple('ConfigElement','key type default description extra')
+
+ConfigElement = collections.namedtuple('ConfigElement', 'key type default description extra')
 # Bots need to specify their own configuration values
 # I want this to be UI-agnostic so a future web or GUI interface can use it too
 # so each bot can have a class method 'configure' which returns a list of ConfigElement
@@ -35,23 +36,6 @@
 #       labels get presented to user, and tag is used as the value saved back to the config dict
 
 
-ConfigElement = collections.namedtuple('ConfigElement', 'key type default description extra')
-# bots need to specify their own configuration values
-# I want this to be UI-agnostic so a future web or GUI interface can use it too
-# so each bot can have a class method 'configure' which returns a list of ConfigElement
-# named tuples. tuple fields as follows.
-# key: the key in the worker config dictionary that gets saved back to config.yml
-# type: one of "int", "float", "bool", "string", "choice"
-# default: the default value. must be right type.
-# description: comments to user, full sentences encouraged
-# extra:
-#       for int & float: a (min, max) tuple
-#       for string: a regular expression, entries must match it, can be None which equivalent to .*
-#       for bool, ignored
-#       for choice: a list of choices, choices are in turn (tag, label) tuples. labels get presented to user, and tag is used
-#       as the value saved back to the config dict
-
-
 class BaseStrategy(Storage, StateMachine, Events):
     """ Base Strategy and methods available in all Sub Classes that
         inherit this BaseStrategy.
@@ -101,20 +85,12 @@
     ]
 
     @classmethod
-<<<<<<< HEAD
     def configure(cls):
-=======
-    def configure(kls):
->>>>>>> eab8895f
         """
         Return a list of ConfigElement objects defining the configuration values for 
         this class
         User interfaces should then generate widgets based on this values, gather
-<<<<<<< HEAD
-        data and save back to the config dictionary for the bot.
-=======
         data and save back to the config dictionary for the worker.
->>>>>>> eab8895f
 
         NOTE: when overriding you almost certainly will want to call the ancestor
         and then add your config values to the list.
@@ -122,18 +98,11 @@
         # these configs are common to all bots
         return [
             ConfigElement("account", "string", "", "BitShares account name for the bot to operate with", ""),
-<<<<<<< HEAD
             ConfigElement("market", "string", "USD:BTS",
                           "BitShares market to operate on, in the format ASSET:OTHERASSET, for example \"USD:BTS\"",
                           "[A-Z]+:[A-Z]+")
         ]
-    
-=======
-            ConfigElement("market", "string", "USD/BTS",
-                          "BitShares market to operate on, in the format ASSET/OTHERASSET, for example \"USD/BTS\"", r"[A-Z\.]+/[A-Z\.]+")
-        ]
-
->>>>>>> eab8895f
+
     def __init__(
         self,
         name,
