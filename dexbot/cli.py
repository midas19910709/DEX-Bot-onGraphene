--- conflicted
+++ resolved
@@ -22,28 +22,14 @@
     alert,
 )
 
-<<<<<<< HEAD
-
-from dexbot.bot import BotInfrastructure
-from dexbot.cli_conf import configure_dexbot
-import dexbot.errors as errors
-=======
 from .bot import BotInfrastructure
 from .cli_conf import configure_dexbot
 from . import errors
 from . import storage
->>>>>>> eb0a4c95
-
-import ruamel.yaml as yaml
-
 
 log = logging.getLogger(__name__)
 
-<<<<<<< HEAD
 # Initial logging before proper setup.
-=======
-# inital logging before proper setup.
->>>>>>> eb0a4c95
 logging.basicConfig(
     level=logging.INFO,
     format='%(asctime)s %(levelname)s %(message)s'
@@ -66,15 +52,12 @@
     '-d',
     default=False,
     help='Run as a daemon from systemd')
-<<<<<<< HEAD
-=======
 @click.option(
     '--pidfile',
     '-p',
     type=str,
     default='',
     help='File to write PID')
->>>>>>> eb0a4c95
 @click.pass_context
 def main(ctx, **kwargs):
     ctx.obj = {}
@@ -96,63 +79,36 @@
             fd.write(str(os.getpid()))
     try:
         bot = BotInfrastructure(ctx.config)
-<<<<<<< HEAD
+        bot.init_bots()
         if ctx.obj['systemd']:
             try:
                 import sdnotify  # A soft dependency on sdnotify -- don't crash on non-systemd systems
                 n = sdnotify.SystemdNotifier()
                 n.notify("READY=1")
-            except:
-                warning("sdnotify not available")    
-        bot.run()
-=======
-        bot.init_bots()
-        if ctx.obj['systemd']:
-            try:
-                import sdnotify  # a soft dependency on sdnotify -- don't crash on non-systemd systems
-                n = sdnotify.SystemdNotifier()
-                n.notify("READY=1")
             except BaseException:
                 log.debug("sdnotify not available")
         bot.notify.listen()
->>>>>>> eb0a4c95
     except errors.NoBotsAvailable:
         sys.exit(70)  # 70= "Software error" in /usr/include/sysexts.h
 
 
 @main.command()
 @click.pass_context
-<<<<<<< HEAD
-@verbose
-def configure(ctx):
-    """ Interactively configure dexbot
-    """
-=======
 def configure(ctx):
     """ Interactively configure dexbot
     """
     cfg_file = ctx.obj["configfile"]
->>>>>>> eb0a4c95
     if os.path.exists(ctx.obj['configfile']):
         with open(ctx.obj["configfile"]) as fd:
             config = yaml.safe_load(fd)
     else:
         config = {}
-<<<<<<< HEAD
+        storage.mkdir_p(os.path.dirname(ctx.obj['configfile']))
     configure_dexbot(config)
-    cfg_file = ctx.obj["configfile"]
-    if "/" not in cfg_file:  # Save to home directory unless user wants something else
-        cfg_file = os.path.expanduser("~/"+cfg_file)
 
     with open(cfg_file, "w") as fd:
         yaml.dump(config, fd, default_flow_style=False)
 
-=======
-        storage.mkdir_p(os.path.dirname(ctx.obj['configfile']))
-    configure_dexbot(config)
-    with open(cfg_file, "w") as fd:
-        yaml.dump(config, fd, default_flow_style=False)
->>>>>>> eb0a4c95
     click.echo("new configuration saved")
     if config['systemd_status'] == 'installed':
         # we are already installed
@@ -162,10 +118,7 @@
         os.system("systemctl --user enable dexbot")
         click.echo("starting dexbot daemon")
         os.system("systemctl --user start dexbot")
-<<<<<<< HEAD
 
-=======
->>>>>>> eb0a4c95
 
 if __name__ == '__main__':
     main()