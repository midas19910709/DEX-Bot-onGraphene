#!/usr/bin/env python3
import logging
import os
import os.path
import signal
import sys

<<<<<<< HEAD
from dexbot.config import CONFIG_FILE
=======
# we need to do this before importing click
if not "LANG" in os.environ:
    os.environ['LANG'] = 'C.UTF-8'
import click
import appdirs
from ruamel import yaml

from dexbot import config_file, default_config
>>>>>>> 3907e08e
from dexbot.ui import (
    verbose,
    check_connection,
    chain,
    unlock,
    configfile
)
from .worker import WorkerInfrastructure
from .cli_conf import configure_dexbot
from . import errors
from . import helper

from ruamel import yaml
# We need to do this before importing click
if "LANG" not in os.environ:
    os.environ['LANG'] = 'C.UTF-8'
import click


log = logging.getLogger(__name__)

# Initial logging before proper setup.
logging.basicConfig(
    level=logging.INFO,
    format='%(asctime)s %(levelname)s %(message)s'
)


@click.group()
@click.option(
    "--configfile",
    default=CONFIG_FILE,
)
@click.option(
    '--verbose',
    '-v',
    type=int,
    default=3,
    help='Verbosity (0-15)')
@click.option(
    '--systemd/--no-systemd',
    '-d',
    default=False,
    help='Run as a daemon from systemd')
@click.option(
    '--pidfile',
    '-p',
    type=str,
    default='',
    help='File to write PID')
@click.pass_context
def main(ctx, **kwargs):
    ctx.obj = {}
    for k, v in kwargs.items():
        ctx.obj[k] = v


@main.command()
@click.pass_context
@configfile
@check_connection
@chain
@unlock
@verbose
def run(ctx):
    """ Continuously run the worker
    """
    if ctx.obj['pidfile']:
        with open(ctx.obj['pidfile'], 'w') as fd:
            fd.write(str(os.getpid()))
    try:
        worker = WorkerInfrastructure(ctx.config)
        # Set up signalling. do it here as of no relevance to GUI
        kill_workers = worker_job(worker, worker.stop)
        # These first two UNIX & Windows
        signal.signal(signal.SIGTERM, kill_workers)
        signal.signal(signal.SIGINT, kill_workers)
        try:
            # These signals are UNIX-only territory, will ValueError here on Windows
            signal.signal(signal.SIGHUP, kill_workers)
            # TODO: reload config on SIGUSR1
            # signal.signal(signal.SIGUSR1, lambda x, y: worker.do_next_tick(worker.reread_config))
        except ValueError:
            log.debug("Cannot set all signals -- not available on this platform")
        if ctx.obj['systemd']:
            try:
                import sdnotify  # A soft dependency on sdnotify -- don't crash on non-systemd systems
                n = sdnotify.SystemdNotifier()
                n.notify("READY=1")
            except BaseException:
                log.debug("sdnotify not available")
        worker.run()
    except errors.NoWorkersAvailable:
        sys.exit(70)  # 70= "Software error" in /usr/include/sysexts.h
    finally:
        if ctx.obj['pidfile']:
            try:
                os.remove(ctx.obj['pidfile'])
            except OSError:
                pass


@main.command()
@click.pass_context
def configure(ctx):
    """ Interactively configure dexbot
    """
    cfg_file = ctx.obj["configfile"]
<<<<<<< HEAD
    if os.path.exists(ctx.obj['configfile']):
        with open(ctx.obj["configfile"]) as fd:
            config = yaml.safe_load(fd)
    else:
        config = {}
        helper.mkdir(os.path.dirname(ctx.obj['configfile']))
=======
    if not os.path.exists(ctx.obj['configfile']):
        storage.mkdir_p(os.path.dirname(ctx.obj['configfile']))
        with open(ctx.obj['configfile'], 'w') as fd:
            fd.write(default_config)
    with open(ctx.obj["configfile"]) as fd:
        config = yaml.safe_load(fd)
>>>>>>> 3907e08e
    configure_dexbot(config)

    with open(cfg_file, "w") as fd:
        yaml.dump(config, fd, default_flow_style=False)

    click.echo("New configuration saved")
    if config['systemd_status'] == 'installed':
        # we are already installed
        click.echo("Restarting dexbot daemon")
        os.system("systemctl --user restart dexbot")
    if config['systemd_status'] == 'install':
        os.system("systemctl --user enable dexbot")
        click.echo("Starting dexbot daemon")
        os.system("systemctl --user start dexbot")


def worker_job(worker, job):
    return lambda x, y: worker.do_next_tick(job)


if __name__ == '__main__':
    main()<|MERGE_RESOLUTION|>--- conflicted
+++ resolved
@@ -5,18 +5,7 @@
 import signal
 import sys
 
-<<<<<<< HEAD
 from dexbot.config import CONFIG_FILE
-=======
-# we need to do this before importing click
-if not "LANG" in os.environ:
-    os.environ['LANG'] = 'C.UTF-8'
-import click
-import appdirs
-from ruamel import yaml
-
-from dexbot import config_file, default_config
->>>>>>> 3907e08e
 from dexbot.ui import (
     verbose,
     check_connection,
@@ -125,21 +114,12 @@
     """ Interactively configure dexbot
     """
     cfg_file = ctx.obj["configfile"]
-<<<<<<< HEAD
-    if os.path.exists(ctx.obj['configfile']):
-        with open(ctx.obj["configfile"]) as fd:
-            config = yaml.safe_load(fd)
-    else:
-        config = {}
+    if not os.path.exists(ctx.obj['configfile']):
         helper.mkdir(os.path.dirname(ctx.obj['configfile']))
-=======
-    if not os.path.exists(ctx.obj['configfile']):
-        storage.mkdir_p(os.path.dirname(ctx.obj['configfile']))
         with open(ctx.obj['configfile'], 'w') as fd:
             fd.write(default_config)
     with open(ctx.obj["configfile"]) as fd:
         config = yaml.safe_load(fd)
->>>>>>> 3907e08e
     configure_dexbot(config)
 
     with open(cfg_file, "w") as fd:
