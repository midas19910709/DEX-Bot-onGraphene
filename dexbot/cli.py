--- conflicted
+++ resolved
@@ -1,19 +1,10 @@
 #!/usr/bin/env python3
 import logging
 import os
-<<<<<<< HEAD
-# we need to do this before importing click
-if "LANG" not in os.environ:
-    os.environ['LANG'] = 'C.UTF-8'
-import click
 import os.path
+import signal
 import sys
 import appdirs
-from ruamel import yaml
-=======
-import signal
-import sys
->>>>>>> 68e1388c
 
 from .ui import (
     verbose,
@@ -22,17 +13,15 @@
     unlock,
     configfile
 )
-<<<<<<< HEAD
-
-from .bot import BotInfrastructure
+from .worker import WorkerInfrastructure
 from .cli_conf import configure_dexbot
 from . import errors
 from . import storage
-=======
-from dexbot.worker import WorkerInfrastructure
-import dexbot.errors as errors
->>>>>>> 68e1388c
 
+from ruamel import yaml
+# We need to do this before importing click
+if "LANG" not in os.environ:
+    os.environ['LANG'] = 'C.UTF-8'
 import click
 
 log = logging.getLogger(__name__)
@@ -56,18 +45,16 @@
     default=3,
     help='Verbosity (0-15)')
 @click.option(
-<<<<<<< HEAD
     '--systemd/--no-systemd',
     '-d',
     default=False,
     help='Run as a daemon from systemd')
-=======
+@click.option(
     '--pidfile',
     '-p',
     type=str,
     default='',
     help='File to write PID')
->>>>>>> 68e1388c
 @click.pass_context
 def main(ctx, **kwargs):
     ctx.obj = {}
@@ -89,18 +76,32 @@
         with open(ctx.obj['pidfile'], 'w') as fd:
             fd.write(str(os.getpid()))
     try:
-<<<<<<< HEAD
-        bot = BotInfrastructure(ctx.config)
-        bot.init_bots()
-        if ctx.obj['systemd']:
+        try:
+            worker = WorkerInfrastructure(ctx.config)
+            # Set up signalling. do it here as of no relevance to GUI
+            kill_workers = worker_job(worker, worker.stop)
+            # These first two UNIX & Windows
+            signal.signal(signal.SIGTERM, kill_workers)
+            signal.signal(signal.SIGINT, kill_workers)
             try:
-                import sdnotify  # A soft dependency on sdnotify -- don't crash on non-systemd systems
-                n = sdnotify.SystemdNotifier()
-                n.notify("READY=1")
-            except BaseException:
-                log.debug("sdnotify not available")
-        bot.notify.listen()
-    except errors.NoBotsAvailable:
+                # These signals are UNIX-only territory, will ValueError here on Windows
+                signal.signal(signal.SIGHUP, kill_workers)
+                # TODO: reload config on SIGUSR1
+                # signal.signal(signal.SIGUSR1, lambda x, y: worker.do_next_tick(worker.reread_config))
+            except ValueError:
+                log.debug("Cannot set all signals -- not available on this platform")
+            if ctx.obj['systemd']:
+                try:
+                    import sdnotify  # A soft dependency on sdnotify -- don't crash on non-systemd systems
+                    n = sdnotify.SystemdNotifier()
+                    n.notify("READY=1")
+                except BaseException:
+                    log.debug("sdnotify not available")
+            worker.run()
+        finally:
+            if ctx.obj['pidfile']:
+                os.unlink(ctx.obj['pidfile'])
+    except errors.NoWorkersAvailable:
         sys.exit(70)  # 70= "Software error" in /usr/include/sysexts.h
 
 
@@ -121,41 +122,19 @@
     with open(cfg_file, "w") as fd:
         yaml.dump(config, fd, default_flow_style=False)
 
-    click.echo("new configuration saved")
+    click.echo("New configuration saved")
     if config['systemd_status'] == 'installed':
         # we are already installed
-        click.echo("restarting dexbot daemon")
+        click.echo("Restarting dexbot daemon")
         os.system("systemctl --user restart dexbot")
     if config['systemd_status'] == 'install':
         os.system("systemctl --user enable dexbot")
-        click.echo("starting dexbot daemon")
+        click.echo("Starting dexbot daemon")
         os.system("systemctl --user start dexbot")
-=======
-        try:
-            worker = WorkerInfrastructure(ctx.config)
-            # Set up signalling. do it here as of no relevance to GUI
-            kill_workers = worker_job(worker, worker.stop)
-            # These first two UNIX & Windows
-            signal.signal(signal.SIGTERM, kill_workers)
-            signal.signal(signal.SIGINT, kill_workers)
-            try:
-                # These signals are UNIX-only territory, will ValueError here on Windows
-                signal.signal(signal.SIGHUP, kill_workers)
-                # TODO: reload config on SIGUSR1
-                # signal.signal(signal.SIGUSR1, lambda x, y: worker.do_next_tick(worker.reread_config))
-            except ValueError:
-                log.debug("Cannot set all signals -- not available on this platform")
-            worker.run()
-        finally:
-            if ctx.obj['pidfile']:
-                os.unlink(ctx.obj['pidfile'])
-    except errors.NoWorkersAvailable:
-        sys.exit(70)  # 70= "Software error" in /usr/include/sysexts.h
 
 
 def worker_job(worker, job):
     return lambda x, y: worker.do_next_tick(job)
->>>>>>> 68e1388c
 
 
 if __name__ == '__main__':
