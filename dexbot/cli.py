#!/usr/bin/env python3
import logging
import os
import os.path
<<<<<<< HEAD
import signal
import sys
import appdirs
=======
import sys
import signal

# we need to do this before importing click
if not "LANG" in os.environ:
    os.environ['LANG'] = 'C.UTF-8'
import click
import appdirs
from ruamel import yaml
>>>>>>> eab8895f

from dexbot import config_file
from dexbot.ui import (
    verbose,
    check_connection,
    chain,
    unlock,
    configfile
)
<<<<<<< HEAD
from .worker import WorkerInfrastructure
from .cli_conf import configure_dexbot
from . import errors
from . import helper

from ruamel import yaml
# We need to do this before importing click
if "LANG" not in os.environ:
    os.environ['LANG'] = 'C.UTF-8'
import click

log = logging.getLogger(__name__)

# Initial logging before proper setup.
=======
from dexbot.cli_conf import configure_dexbot
from dexbot import storage
from dexbot.worker import WorkerInfrastructure
import dexbot.errors as errors


log = logging.getLogger(__name__)

# inital logging before proper setup.
>>>>>>> eab8895f
logging.basicConfig(
    level=logging.INFO,
    format='%(asctime)s %(levelname)s %(message)s'
)


@click.group()
@click.option(
    "--configfile",
    default=config_file,
)
@click.option(
    '--verbose',
    '-v',
    type=int,
    default=3,
    help='Verbosity (0-15)')
@click.option(
    '--systemd/--no-systemd',
    '-d',
    default=False,
    help='Run as a daemon from systemd')
@click.option(
    '--pidfile',
    '-p',
    type=str,
    default='',
    help='File to write PID')
@click.pass_context
def main(ctx, **kwargs):
    ctx.obj = {}
    for k, v in kwargs.items():
        ctx.obj[k] = v


@main.command()
@click.pass_context
@configfile
@check_connection
@chain
@unlock
@verbose
def run(ctx):
    """ Continuously run the worker
    """
    if ctx.obj['pidfile']:
        with open(ctx.obj['pidfile'], 'w') as fd:
            fd.write(str(os.getpid()))
    try:
        worker = WorkerInfrastructure(ctx.config)
        # Set up signalling. do it here as of no relevance to GUI
        kill_workers = worker_job(worker, worker.stop)
        # These first two UNIX & Windows
        signal.signal(signal.SIGTERM, kill_workers)
        signal.signal(signal.SIGINT, kill_workers)
        try:
            # These signals are UNIX-only territory, will ValueError here on Windows
            signal.signal(signal.SIGHUP, kill_workers)
            # TODO: reload config on SIGUSR1
            # signal.signal(signal.SIGUSR1, lambda x, y: worker.do_next_tick(worker.reread_config))
        except ValueError:
            log.debug("Cannot set all signals -- not available on this platform")
        if ctx.obj['systemd']:
            try:
<<<<<<< HEAD
                import sdnotify  # A soft dependency on sdnotify -- don't crash on non-systemd systems
                n = sdnotify.SystemdNotifier()
                n.notify("READY=1")
            except BaseException:
                log.debug("sdnotify not available")
        worker.run()
    except errors.NoWorkersAvailable:
        sys.exit(70)  # 70= "Software error" in /usr/include/sysexts.h
    finally:
        if ctx.obj['pidfile']:
            try:
                os.remove(ctx.obj['pidfile'])
            except OSError:
                pass
=======
                # These signals are UNIX-only territory, will ValueError here on Windows
                signal.signal(signal.SIGHUP, kill_workers)
                # TODO: reload config on SIGUSR1
                # signal.signal(signal.SIGUSR1, lambda x, y: worker.do_next_tick(worker.reread_config))
            except AttributeError:
                log.debug("Cannot set all signals -- not available on this platform")
            worker.init_workers(ctx.config)
            if ctx.obj['systemd']:  # tell systemd we are running
                try:
                    import sdnotify  # a soft dependency on sdnotify -- don't crash on non-systemd systems
                    n = sdnotify.SystemdNotifier()
                    n.notify("READY=1")
                except BaseException:
                    log.debug("sdnotify not available")
            worker.update_notify()
            worker.notify.listen()
        finally:
            if ctx.obj['pidfile']:
                os.unlink(ctx.obj['pidfile'])
    except errors.NoWorkersAvailable:
        sys.exit(70)  # 70= "Software error" in /usr/include/sysexts.h
        # this needs to be in an outside try otherwise we will exit before the finally clause
>>>>>>> eab8895f


@main.command()
@click.pass_context
def configure(ctx):
    """ Interactively configure dexbot
    """
    cfg_file = ctx.obj["configfile"]
    if os.path.exists(ctx.obj['configfile']):
        with open(ctx.obj["configfile"]) as fd:
            config = yaml.safe_load(fd)
    else:
        config = {}
<<<<<<< HEAD
        helper.mkdir(os.path.dirname(ctx.obj['configfile']))
    configure_dexbot(config)

    with open(cfg_file, "w") as fd:
        yaml.dump(config, fd, default_flow_style=False)

    click.echo("New configuration saved")
    if config['systemd_status'] == 'installed':
        # we are already installed
        click.echo("Restarting dexbot daemon")
        os.system("systemctl --user restart dexbot")
    if config['systemd_status'] == 'install':
        os.system("systemctl --user enable dexbot")
        click.echo("Starting dexbot daemon")
=======
        storage.mkdir_p(os.path.dirname(ctx.obj['configfile']))
    configure_dexbot(config)
    with open(cfg_file, "w") as fd:
        yaml.dump(config, fd, default_flow_style=False)
    click.echo("new configuration saved")
    if config['systemd_status'] == 'installed':
        # we are already installed
        click.echo("restarting dexbot daemon")
        os.system("systemctl --user restart dexbot")
    if config['systemd_status'] == 'install':
        os.system("systemctl --user enable dexbot")
        click.echo("starting dexbot daemon")
>>>>>>> eab8895f
        os.system("systemctl --user start dexbot")


def worker_job(worker, job):
    return lambda x, y: worker.do_next_tick(job)


if __name__ == '__main__':
    main()<|MERGE_RESOLUTION|>--- conflicted
+++ resolved
@@ -2,21 +2,8 @@
 import logging
 import os
 import os.path
-<<<<<<< HEAD
 import signal
 import sys
-import appdirs
-=======
-import sys
-import signal
-
-# we need to do this before importing click
-if not "LANG" in os.environ:
-    os.environ['LANG'] = 'C.UTF-8'
-import click
-import appdirs
-from ruamel import yaml
->>>>>>> eab8895f
 
 from dexbot import config_file
 from dexbot.ui import (
@@ -26,7 +13,6 @@
     unlock,
     configfile
 )
-<<<<<<< HEAD
 from .worker import WorkerInfrastructure
 from .cli_conf import configure_dexbot
 from . import errors
@@ -38,20 +24,10 @@
     os.environ['LANG'] = 'C.UTF-8'
 import click
 
+
 log = logging.getLogger(__name__)
 
 # Initial logging before proper setup.
-=======
-from dexbot.cli_conf import configure_dexbot
-from dexbot import storage
-from dexbot.worker import WorkerInfrastructure
-import dexbot.errors as errors
-
-
-log = logging.getLogger(__name__)
-
-# inital logging before proper setup.
->>>>>>> eab8895f
 logging.basicConfig(
     level=logging.INFO,
     format='%(asctime)s %(levelname)s %(message)s'
@@ -116,7 +92,6 @@
             log.debug("Cannot set all signals -- not available on this platform")
         if ctx.obj['systemd']:
             try:
-<<<<<<< HEAD
                 import sdnotify  # A soft dependency on sdnotify -- don't crash on non-systemd systems
                 n = sdnotify.SystemdNotifier()
                 n.notify("READY=1")
@@ -131,30 +106,6 @@
                 os.remove(ctx.obj['pidfile'])
             except OSError:
                 pass
-=======
-                # These signals are UNIX-only territory, will ValueError here on Windows
-                signal.signal(signal.SIGHUP, kill_workers)
-                # TODO: reload config on SIGUSR1
-                # signal.signal(signal.SIGUSR1, lambda x, y: worker.do_next_tick(worker.reread_config))
-            except AttributeError:
-                log.debug("Cannot set all signals -- not available on this platform")
-            worker.init_workers(ctx.config)
-            if ctx.obj['systemd']:  # tell systemd we are running
-                try:
-                    import sdnotify  # a soft dependency on sdnotify -- don't crash on non-systemd systems
-                    n = sdnotify.SystemdNotifier()
-                    n.notify("READY=1")
-                except BaseException:
-                    log.debug("sdnotify not available")
-            worker.update_notify()
-            worker.notify.listen()
-        finally:
-            if ctx.obj['pidfile']:
-                os.unlink(ctx.obj['pidfile'])
-    except errors.NoWorkersAvailable:
-        sys.exit(70)  # 70= "Software error" in /usr/include/sysexts.h
-        # this needs to be in an outside try otherwise we will exit before the finally clause
->>>>>>> eab8895f
 
 
 @main.command()
@@ -168,7 +119,6 @@
             config = yaml.safe_load(fd)
     else:
         config = {}
-<<<<<<< HEAD
         helper.mkdir(os.path.dirname(ctx.obj['configfile']))
     configure_dexbot(config)
 
@@ -183,20 +133,6 @@
     if config['systemd_status'] == 'install':
         os.system("systemctl --user enable dexbot")
         click.echo("Starting dexbot daemon")
-=======
-        storage.mkdir_p(os.path.dirname(ctx.obj['configfile']))
-    configure_dexbot(config)
-    with open(cfg_file, "w") as fd:
-        yaml.dump(config, fd, default_flow_style=False)
-    click.echo("new configuration saved")
-    if config['systemd_status'] == 'installed':
-        # we are already installed
-        click.echo("restarting dexbot daemon")
-        os.system("systemctl --user restart dexbot")
-    if config['systemd_status'] == 'install':
-        os.system("systemctl --user enable dexbot")
-        click.echo("starting dexbot daemon")
->>>>>>> eab8895f
         os.system("systemctl --user start dexbot")
 
 
