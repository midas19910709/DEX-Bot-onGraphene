#!/usr/bin/env python3
import logging
import os
import os.path
import signal
import sys

from dexbot.config import Config, DEFAULT_CONFIG_FILE
from dexbot.cli_conf import SYSTEMD_SERVICE_NAME, get_whiptail, setup_systemd
from dexbot.helper import initialize_orders_log, initialize_data_folders
from dexbot.ui import (
    verbose,
    chain,
    unlock,
    configfile
)
<<<<<<< HEAD
from .worker import WorkerInfrastructure
from .cli_conf import configure_dexbot, dexbot_service_running
from . import errors
from . import helper
from multiprocessing import freeze_support

=======
from dexbot.worker import WorkerInfrastructure
from dexbot.cli_conf import configure_dexbot, dexbot_service_running
from dexbot import errors
from dexbot import helper
>>>>>>> 256a5be8

# We need to do this before importing click
if "LANG" not in os.environ:
    os.environ['LANG'] = 'C.UTF-8'
import click  # noqa: E402


log = logging.getLogger(__name__)

# Initial logging before proper setup.
logging.basicConfig(
    level=logging.INFO,
    format='%(asctime)s %(levelname)s %(message)s'
)

# Configure orders logging
initialize_orders_log()

# Initialize data folders
initialize_data_folders()


@click.group()
@click.option(
    "--configfile",
    default=DEFAULT_CONFIG_FILE,
)
@click.option(
    '--logfile',
    default=None,
    type=click.Path(dir_okay=False, writable=True),
    help='Override logfile location (example: ~/dexbot.log)'
)
@click.option(
    '--verbose',
    '-v',
    type=int,
    default=3,
    help='Verbosity (0-15)')
@click.option(
    '--systemd/--no-systemd',
    '-d',
    default=False,
    help='Run as a daemon from systemd')
@click.option(
    '--pidfile',
    '-p',
    type=click.Path(dir_okay=False, writable=True),
    default='',
    help='File to write PID')
@click.option(
    '--sortnodes',
    '-s',
    type=int,
    default=-1,
    help='Sort nodes, w/max timeout in sec. [sec > 0]'
)
@click.pass_context
def main(ctx, **kwargs):
    ctx.obj = {}
    for k, v in kwargs.items():
        ctx.obj[k] = v


@main.command()
@click.pass_context
@configfile
@chain
@unlock
@verbose
def run(ctx):
    """ Continuously run the worker
    """
    if ctx.obj['pidfile']:
        with open(ctx.obj['pidfile'], 'w') as fd:
            fd.write(str(os.getpid()))
    try:
        worker = WorkerInfrastructure(ctx.config)
        # Set up signalling. do it here as of no relevance to GUI
        kill_workers = worker_job(worker, lambda: worker.stop(pause=True))
        # These first two UNIX & Windows
        signal.signal(signal.SIGTERM, kill_workers)
        signal.signal(signal.SIGINT, kill_workers)
        try:
            # These signals are UNIX-only territory, will ValueError or AttributeError here on Windows (depending on
            # python version)
            signal.signal(signal.SIGHUP, kill_workers)
            # TODO: reload config on SIGUSR1
            # signal.signal(signal.SIGUSR1, lambda x, y: worker.do_next_tick(worker.reread_config))
        except (ValueError, AttributeError):
            log.debug("Cannot set all signals -- not available on this platform")
        if ctx.obj['systemd']:
            try:
                import sdnotify  # A soft dependency on sdnotify -- don't crash on non-systemd systems
                n = sdnotify.SystemdNotifier()
                n.notify("READY=1")
            except BaseException:
                log.debug("sdnotify not available")
        worker.run()
    except errors.NoWorkersAvailable:
        sys.exit(70)  # 70= "Software error" in /usr/include/sysexts.h
    finally:
        if ctx.obj['pidfile']:
            helper.remove(ctx.obj['pidfile'])


@main.command()
@click.pass_context
@configfile
@chain
@unlock
def runservice():
    """ Continuously run the worker as a service
    """
    if dexbot_service_running():
        click.echo("Stopping dexbot daemon")
        os.system('systemctl --user stop dexbot')

    if not os.path.exists(SYSTEMD_SERVICE_NAME):
        setup_systemd(get_whiptail('DEXBot configure'), {})

    click.echo("Starting dexbot daemon")
    os.system("systemctl --user start dexbot")


@main.command()
@click.pass_context
@configfile
@chain
@unlock
def configure(ctx):
    """ Interactively configure dexbot
    """
    # Make sure the dexbot service isn't running while we do the config edits
    if dexbot_service_running():
        click.echo("Stopping dexbot daemon")
        os.system('systemctl --user stop dexbot')

    config = Config(path=ctx.obj['configfile'])
    configure_dexbot(config, ctx)
    config.save_config()

    click.echo("New configuration saved")
    if config.get('systemd_status', 'disabled') == 'enabled':
        click.echo("Starting dexbot daemon")
        os.system("systemctl --user start dexbot")


def worker_job(worker, job):
    return lambda x, y: worker.do_next_tick(job)


if __name__ == '__main__':
    """ Add freeze_support for when a program which uses multiprocessing (node_manager) has been
        frozen to produce a Windows executable. If the freeze_support() line is omitted
        then trying to run the frozen executable will raise RuntimeError. Calling
        freeze_support() has no effect when invoked on any operating system other than Windows.
    """
    freeze_support()
    main()<|MERGE_RESOLUTION|>--- conflicted
+++ resolved
@@ -14,19 +14,12 @@
     unlock,
     configfile
 )
-<<<<<<< HEAD
+
 from .worker import WorkerInfrastructure
 from .cli_conf import configure_dexbot, dexbot_service_running
 from . import errors
 from . import helper
 from multiprocessing import freeze_support
-
-=======
-from dexbot.worker import WorkerInfrastructure
-from dexbot.cli_conf import configure_dexbot, dexbot_service_running
-from dexbot import errors
-from dexbot import helper
->>>>>>> 256a5be8
 
 # We need to do this before importing click
 if "LANG" not in os.environ:
