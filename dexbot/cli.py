--- conflicted
+++ resolved
@@ -37,11 +37,7 @@
 @click.group()
 @click.option(
     "--configfile",
-<<<<<<< HEAD
-    default=os.path.join(appdirs.user_config_dir("dexbot"), "config.yml"),
-=======
     default=config_file,
->>>>>>> 9936a8a1
 )
 @click.option(
     '--verbose',
@@ -96,25 +92,12 @@
             log.debug("Cannot set all signals -- not available on this platform")
         if ctx.obj['systemd']:
             try:
-<<<<<<< HEAD
                 import sdnotify  # A soft dependency on sdnotify -- don't crash on non-systemd systems
                 n = sdnotify.SystemdNotifier()
                 n.notify("READY=1")
             except BaseException:
                 log.debug("sdnotify not available")
         worker.run()
-=======
-                # These signals are UNIX-only territory, will ValueError here on Windows
-                signal.signal(signal.SIGHUP, kill_workers)
-                # TODO: reload config on SIGUSR1
-                # signal.signal(signal.SIGUSR1, lambda x, y: worker.do_next_tick(worker.reread_config))
-            except AttributeError:
-                log.debug("Cannot set all signals -- not available on this platform")
-            worker.run()
-        finally:
-            if ctx.obj['pidfile']:
-                os.unlink(ctx.obj['pidfile'])
->>>>>>> 9936a8a1
     except errors.NoWorkersAvailable:
         sys.exit(70)  # 70= "Software error" in /usr/include/sysexts.h
     finally:
