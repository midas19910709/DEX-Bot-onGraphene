#!/usr/bin/env python3
import logging
import os
import os.path
import signal
import sys

from dexbot.config import Config, DEFAULT_CONFIG_FILE
from dexbot.ui import (
    verbose,
    chain,
    unlock,
    configfile
)
from .worker import WorkerInfrastructure
from .cli_conf import configure_dexbot
from . import errors
from . import helper

from ruamel import yaml
# We need to do this before importing click
if "LANG" not in os.environ:
    os.environ['LANG'] = 'C.UTF-8'
import click


log = logging.getLogger(__name__)

# Initial logging before proper setup.
logging.basicConfig(
    level=logging.INFO,
    format='%(asctime)s %(levelname)s %(message)s'
)


@click.group()
@click.option(
    "--configfile",
    default=DEFAULT_CONFIG_FILE,
)
@click.option(
    '--verbose',
    '-v',
    type=int,
    default=3,
    help='Verbosity (0-15)')
@click.option(
    '--systemd/--no-systemd',
    '-d',
    default=False,
    help='Run as a daemon from systemd')
@click.option(
    '--pidfile',
    '-p',
    type=str,
    default='',
    help='File to write PID')
@click.pass_context
def main(ctx, **kwargs):
    ctx.obj = {}
    for k, v in kwargs.items():
        ctx.obj[k] = v


@main.command()
@click.pass_context
@configfile
@chain
@unlock
@verbose
def run(ctx):
    """ Continuously run the worker
    """
    if ctx.obj['pidfile']:
        with open(ctx.obj['pidfile'], 'w') as fd:
            fd.write(str(os.getpid()))
    try:
        worker = WorkerInfrastructure(ctx.config)
        # Set up signalling. do it here as of no relevance to GUI
        kill_workers = worker_job(worker, worker.stop)
        # These first two UNIX & Windows
        signal.signal(signal.SIGTERM, kill_workers)
        signal.signal(signal.SIGINT, kill_workers)
        try:
<<<<<<< HEAD
            # These signals are UNIX-only territory, will ValueError here on Windows
            signal.signal(signal.SIGHUP, kill_workers)
            # TODO: reload config on SIGUSR1
            # signal.signal(signal.SIGUSR1, lambda x, y: worker.do_next_tick(worker.reread_config))
        except ValueError:
            log.debug("Cannot set all signals -- not available on this platform")
        if ctx.obj['systemd']:
=======
            worker = WorkerInfrastructure(ctx.config)
            # Set up signalling. do it here as of no relevance to GUI
            kill_workers = worker_job(worker, lambda: worker.stop(pause=True))
            # These first two UNIX & Windows
            signal.signal(signal.SIGTERM, kill_workers)
            signal.signal(signal.SIGINT, kill_workers)
>>>>>>> 5cb8569f
            try:
                import sdnotify  # A soft dependency on sdnotify -- don't crash on non-systemd systems
                n = sdnotify.SystemdNotifier()
                n.notify("READY=1")
            except BaseException:
                log.debug("sdnotify not available")
        worker.run()
    except errors.NoWorkersAvailable:
        sys.exit(70)  # 70= "Software error" in /usr/include/sysexts.h
    finally:
        if ctx.obj['pidfile']:
            helper.remove(ctx.obj['pidfile'])


@main.command()
@click.pass_context
def configure(ctx):
    """ Interactively configure dexbot
    """
    config = Config(ctx.obj['configfile'])
    configure_dexbot(config)
    config.save_config()

    click.echo("New configuration saved")
    if config['systemd_status'] == 'installed':
        # we are already installed
        click.echo("Restarting dexbot daemon")
        os.system("systemctl --user restart dexbot")
    if config['systemd_status'] == 'install':
        os.system("systemctl --user enable dexbot")
        click.echo("Starting dexbot daemon")
        os.system("systemctl --user start dexbot")


def worker_job(worker, job):
    return lambda x, y: worker.do_next_tick(job)


if __name__ == '__main__':
    main()<|MERGE_RESOLUTION|>--- conflicted
+++ resolved
@@ -77,12 +77,11 @@
     try:
         worker = WorkerInfrastructure(ctx.config)
         # Set up signalling. do it here as of no relevance to GUI
-        kill_workers = worker_job(worker, worker.stop)
+        kill_workers = worker_job(worker, lambda: worker.stop(pause=True))
         # These first two UNIX & Windows
         signal.signal(signal.SIGTERM, kill_workers)
         signal.signal(signal.SIGINT, kill_workers)
         try:
-<<<<<<< HEAD
             # These signals are UNIX-only territory, will ValueError here on Windows
             signal.signal(signal.SIGHUP, kill_workers)
             # TODO: reload config on SIGUSR1
@@ -90,14 +89,6 @@
         except ValueError:
             log.debug("Cannot set all signals -- not available on this platform")
         if ctx.obj['systemd']:
-=======
-            worker = WorkerInfrastructure(ctx.config)
-            # Set up signalling. do it here as of no relevance to GUI
-            kill_workers = worker_job(worker, lambda: worker.stop(pause=True))
-            # These first two UNIX & Windows
-            signal.signal(signal.SIGTERM, kill_workers)
-            signal.signal(signal.SIGINT, kill_workers)
->>>>>>> 5cb8569f
             try:
                 import sdnotify  # A soft dependency on sdnotify -- don't crash on non-systemd systems
                 n = sdnotify.SystemdNotifier()
