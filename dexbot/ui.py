import os
import sys
import logging
import logging.config
from functools import update_wrapper

import click
from ruamel import yaml
from bitshares import BitShares
from bitshares.instance import set_shared_bitshares_instance

from dexbot.config import Config

log = logging.getLogger(__name__)


def verbose(f):
    @click.pass_context
    def new_func(ctx, *args, **kwargs):
        verbosity = [
            "critical", "error", "warn", "info", "debug"
        ][int(min(ctx.obj.get("verbose", 0), 4))]
        if ctx.obj.get("systemd", False):
            # Don't print the timestamps: systemd will log it for us
            formatter1 = logging.Formatter('%(name)s - %(levelname)s - %(message)s')
            formatter2 = logging.Formatter(
                '%(worker_name)s using account %(account)s on %(market)s - %(levelname)s - %(message)s')
        elif verbosity == "debug":
            # When debugging: log where the log call came from
            formatter1 = logging.Formatter('%(asctime)s (%(module)s:%(lineno)d) - %(levelname)s - %(message)s')
            formatter2 = logging.Formatter(
                '%(asctime)s (%(module)s:%(lineno)d) - %(worker_name)s - %(levelname)s - %(message)s')
        else:
            formatter1 = logging.Formatter('%(asctime)s - %(name)s - %(levelname)s - %(message)s')
            formatter2 = logging.Formatter(
                '%(asctime)s - %(worker_name)s using account %(account)s on %(market)s - %(levelname)s - %(message)s')

        # Use special format for special workers logger
        logger = logging.getLogger("dexbot.per_worker")
        logger.setLevel(getattr(logging, verbosity.upper()))
        ch = logging.StreamHandler()
        ch.setFormatter(formatter2)
        logger.addHandler(ch)

        # Logging to a file
        fh = logging.FileHandler('dexbot.log')
        fh.setFormatter(formatter2)
        logger.addHandler(fh)

        logger.propagate = False  # Don't double up with root logger
        # Set the root logger with basic format
        ch = logging.StreamHandler()
        ch.setFormatter(formatter1)
        logging.getLogger("dexbot").addHandler(ch)
        logging.getLogger("").handlers = []

        # GrapheneAPI logging
        if ctx.obj["verbose"] > 4:
            verbosity = [
                "critical", "error", "warn", "info", "debug"
            ][int(min(ctx.obj.get("verbose", 4) - 4, 4))]
            logger = logging.getLogger("grapheneapi")
            logger.setLevel(getattr(logging, verbosity.upper()))
            logger.addHandler(ch)

        if ctx.obj["verbose"] > 8:
            verbosity = [
                "critical", "error", "warn", "info", "debug"
            ][int(min(ctx.obj.get("verbose", 8) - 8, 4))]
            logger = logging.getLogger("graphenebase")
            logger.setLevel(getattr(logging, verbosity.upper()))
            logger.addHandler(ch)

        return ctx.invoke(f, *args, **kwargs)
    return update_wrapper(new_func, f)


def chain(f):
    @click.pass_context
    def new_func(ctx, *args, **kwargs):
        ctx.bitshares = BitShares(
            ctx.config["node"],
            num_retries=-1,
            **ctx.obj
        )
        set_shared_bitshares_instance(ctx.bitshares)
        return ctx.invoke(f, *args, **kwargs)
    return update_wrapper(new_func, f)


def unlock(f):
    @click.pass_context
    def new_func(ctx, *args, **kwargs):
        if not ctx.obj.get("unsigned", False):
            systemd = ctx.obj.get('systemd', False)
            if ctx.bitshares.wallet.created():
                if "UNLOCK" in os.environ:
                    pwd = os.environ["UNLOCK"]
                else:
                    if systemd:
                        # No user available to interact with
                        log.critical("Uptick Passphrase not available, exiting")
                        sys.exit(78)  # 'configuration error' in sysexits.h
                    pwd = click.prompt(
<<<<<<< HEAD
                        "Current Uptick Wallet Passphrase", hide_input=True)
                ctx.bitshares.wallet.unlock(pwd)
=======
                        "Current Wallet Passphrase", hide_input=True)
                try:
                    ctx.bitshares.wallet.unlock(pwd)
                except Exception as exception:
                    log.critical("Password error, exiting")
                    sys.exit(78)
>>>>>>> cda838e9
            else:
                if systemd:
                    # No user available to interact with
                    log.critical("Uptick Wallet not installed, cannot run")
                    sys.exit(78)
                click.echo("No Uptick wallet installed yet. \n" + 
                           "This is a password for encrypting " +
                           "the file that contains your private keys.  Creating ...")
                pwd = click.prompt(
                    "Uptick Wallet Encryption Passphrase",
                    hide_input=True,
                    confirmation_prompt=True)
                ctx.bitshares.wallet.create(pwd)                
        return ctx.invoke(f, *args, **kwargs)
    return update_wrapper(new_func, f)


def configfile(f):
    @click.pass_context
    def new_func(ctx, *args, **kwargs):
        if not os.path.isfile(ctx.obj["configfile"]):
            Config(path=ctx.obj['configfile'])
        ctx.config = yaml.safe_load(open(ctx.obj["configfile"]))
        return ctx.invoke(f, *args, **kwargs)
    return update_wrapper(new_func, f)


def priceChange(new, old):
    if float(old) == 0.0:
        return -1
    else:
        percent = ((float(new) - float(old))) / float(old) * 100
        if percent >= 0:
            return click.style("%.2f" % percent, fg="green")
        else:
            return click.style("%.2f" % percent, fg="red")


def formatPrice(f):
    return click.style("%.10f" % f, fg="yellow")


def formatStd(f):
    return click.style("%.2f" % f, bold=True)


def warning(msg):
    click.echo(
        "[" +
        click.style("Warning", fg="yellow") +
        "] " + msg
    )


def confirmwarning(msg):
    return click.confirm(
        "[" +
        click.style("Warning", fg="yellow") +
        "] " + msg
    )


def alert(msg):
    click.echo(
        "[" +
        click.style("Alert", fg="red") +
        "] " + msg
    )


def confirmalert(msg):
    return click.confirm(
        "[" +
        click.style("Alert", fg="red") +
        "] " + msg
    )

# error message "translation"
# here we convert some of the cryptic Graphene API error messages into a longer sentence
# particularly whe the problem is something the user themselves can fix (such as not enough
# money in account)
# it's here because both GUI and CLI might use it


TRANSLATIONS = {'amount_to_sell.amount > 0': "You need to have sufficient buy and sell amounts in your account",
                'now <= trx.expiration': "Your node has difficulty syncing to the blockchain, consider changing nodes"}


def translate_error(err):
    for k, v in TRANSLATIONS.items():
        if k in err:
            return v
    return None<|MERGE_RESOLUTION|>--- conflicted
+++ resolved
@@ -102,17 +102,12 @@
                         log.critical("Uptick Passphrase not available, exiting")
                         sys.exit(78)  # 'configuration error' in sysexits.h
                     pwd = click.prompt(
-<<<<<<< HEAD
                         "Current Uptick Wallet Passphrase", hide_input=True)
-                ctx.bitshares.wallet.unlock(pwd)
-=======
-                        "Current Wallet Passphrase", hide_input=True)
                 try:
                     ctx.bitshares.wallet.unlock(pwd)
                 except Exception as exception:
                     log.critical("Password error, exiting")
                     sys.exit(78)
->>>>>>> cda838e9
             else:
                 if systemd:
                     # No user available to interact with
