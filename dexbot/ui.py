--- conflicted
+++ resolved
@@ -15,7 +15,6 @@
         verbosity = [
             "critical", "error", "warn", "info", "debug"
         ][int(min(ctx.obj.get("verbose", 0), 4))]
-<<<<<<< HEAD
         if ctx.obj.get("systemd", False):
             # Don't print the timestamps: systemd will log it for us
             formatter1 = logging.Formatter('%(name)s - %(levelname)s - %(message)s')
@@ -48,31 +47,6 @@
         logging.getLogger("dexbot").setLevel(level)
         logging.getLogger("dexbot").addHandler(ch)
         # And don't double up on the root logger
-=======
-        if ctx.obj.get("systemd",False):
-            # dont print the timestamps: systemd will log it for us
-            formatter1 = logging.Formatter('%(name)s - %(levelname)s - %(message)s')
-            formatter2 = logging.Formatter('bot %(botname)s using account %(account)s on %(market)s - %(levelname)s - %(message)s')
-        elif verbosity == "debug":
-            # when debugging log where the log call came from
-            formatter1 = logging.Formatter('%(asctime)s (%(module)s:%(lineno)d) - %(levelname)s - %(message)s')
-            formatter2 = logging.Formatter('%(asctime)s (%(module)s:%(lineno)d) - bot %(botname)s - %(levelname)s - %(message)s')           
-        else:
-            formatter1 = logging.Formatter('%(asctime)s - %(name)s - %(levelname)s - %(message)s')
-            formatter2 = logging.Formatter('%(asctime)s - bot %(botname)s using account %(account)s on %(market)s - %(levelname)s - %(message)s')
-
-        # use special format for special bots logger
-        ch = logging.StreamHandler()
-        ch.setLevel(getattr(logging, verbosity.upper()))
-        ch.setFormatter(formatter2)
-        logging.getLogger("dexbot.per_bot").addHandler(ch)
-        logging.getLogger("dexbot.per_bot").propagate = False # don't double up with root logger
-        # set the root logger with basic format
-        ch = logging.StreamHandler()
-        ch.setLevel(getattr(logging, verbosity.upper()))
-        ch.setFormatter(formatter1)
-        logging.getLogger("dexbot").addHandler(ch)
->>>>>>> 2decdf19
         logging.getLogger("").handlers = []
         
         # GrapheneAPI logging
