--- conflicted
+++ resolved
@@ -27,10 +27,7 @@
                 value = option.default
 
             element = self.elements.get(option.key)
-<<<<<<< HEAD
 
-=======
->>>>>>> a9ed8e03
             if element is None:
                 continue
 
@@ -64,11 +61,7 @@
 
     @property
     def elements(self):
-<<<<<<< HEAD
-        """ Use ConfigElements of the strategy to find the elements
-=======
         """ Use ConfigElements of the strategy to find the input elements
->>>>>>> a9ed8e03
         """
         elements = {}
         types = (
