--- conflicted
+++ resolved
@@ -4,15 +4,10 @@
 
 from dexbot import config_file, VERSION
 from dexbot.worker import WorkerInfrastructure
+from dexbot.views.errors import PyQtHandler
 
-<<<<<<< HEAD
 import appdirs
 from ruamel import yaml
-=======
-from dexbot.views.errors import PyQtHandler
-
-from ruamel.yaml import YAML
->>>>>>> 9936a8a1
 from bitshares.instance import set_shared_bitshares_instance
 
 CONFIG_PATH = os.path.join(appdirs.user_config_dir('dexbot'), 'config.yml')
@@ -69,7 +64,6 @@
             WorkerInfrastructure.remove_offline_worker(config, worker_name)
 
     @staticmethod
-<<<<<<< HEAD
     def create_config(config):
         with open(CONFIG_PATH, 'w') as f:
             yaml.dump(config, f, default_flow_style=False)
@@ -81,45 +75,12 @@
 
     def refresh_config(self):
         self.config = self.load_config()
-=======
-    def load_config():
-        yaml = YAML()
-        with open(config_file, 'r') as f:
-            return yaml.load(f)
-
-    @staticmethod
-    def get_workers_data():
-        """
-        Returns dict of all the workers data
-        """
-        with open(config_file, 'r') as f:
-            yaml = YAML()
-            return yaml.load(f)['workers']
-
-    @staticmethod
-    def get_worker_config(worker_name):
-        """
-        Returns config file data with only the data from a specific worker
-        """
-        with open(config_file, 'r') as f:
-            yaml = YAML()
-            config = yaml.load(f)
-            config['workers'] = {worker_name: config['workers'][worker_name]}
-            return config
-
-    @staticmethod
-    def remove_worker_config(worker_name):
-        yaml = YAML()
-        with open(config_file, 'r') as f:
-            config = yaml.load(f)
->>>>>>> 9936a8a1
 
     def get_workers_data(self):
         """ Returns dict of all the workers data
         """
         return self.config['workers']
 
-<<<<<<< HEAD
     def get_worker_config(self, worker_name):
         """ Returns config file data with only the data from a specific worker
         """
@@ -129,36 +90,15 @@
 
     def remove_worker_config(self, worker_name):
         self.config['workers'].pop(worker_name, None)
-=======
-        with open(config_file, "w") as f:
-            yaml.dump(config, f)
-
-    @staticmethod
-    def add_worker_config(worker_name, worker_data):
-        yaml = YAML()
-        with open(config_file, 'r') as f:
-            config = yaml.load(f)
->>>>>>> 9936a8a1
 
         with open(CONFIG_PATH, 'w') as f:
             yaml.dump(self.config, f)
 
-<<<<<<< HEAD
     def add_worker_config(self, worker_name, worker_data):
         self.config['workers'][worker_name] = worker_data
 
         with open(CONFIG_PATH, 'w') as f:
             yaml.dump(self.config, f, default_flow_style=False)
-=======
-        with open(config_file, "w") as f:
-            yaml.dump(config, f)
-
-    @staticmethod
-    def replace_worker_config(worker_name, new_worker_name, worker_data):
-        yaml = YAML()
-        with open(config_file, 'r') as f:
-            config = yaml.load(f)
->>>>>>> 9936a8a1
 
     def replace_worker_config(self, worker_name, new_worker_name, worker_data):
         workers = self.config['workers']
@@ -170,10 +110,5 @@
             else:
                 workers[key] = value
 
-<<<<<<< HEAD
         with open(CONFIG_PATH, 'w') as f:
-            yaml.dump(self.config, f, default_flow_style=False)
-=======
-        with open(config_file, "w") as f:
-            yaml.dump(config, f)
->>>>>>> 9936a8a1
+            yaml.dump(self.config, f, default_flow_style=False)