import collections
import re

from dexbot.views.errors import gui_error
from dexbot.config import Config
from dexbot.config_validator import ConfigValidator
from dexbot.helper import find_external_strategies
from dexbot.views.notice import NoticeDialog
from dexbot.views.confirmation import ConfirmationDialog
from dexbot.views.strategy_form import StrategyFormWidget

from bitshares.instance import shared_bitshares_instance
from PyQt5 import QtGui


class WorkerController:

    def __init__(self, view, bitshares_instance, mode):
        self.view = view
        self.mode = mode
        self.validator = ConfigValidator(bitshares_instance or shared_bitshares_instance())

    @property
    def strategies(self):
        """ Defines strategies that are configurable from the GUI.

            key: Strategy location in the project
            name: The name that is shown in the GUI for user
            form_module: If there is custom form module created with QTDesigner

            :return: List of strategies
        """
        strategies = collections.OrderedDict()
        strategies['dexbot.strategies.relative_orders'] = {
            'name': 'Relative Orders',
            'form_module': 'dexbot.views.ui.forms.relative_orders_widget_ui'
        }
        strategies['dexbot.strategies.staggered_orders'] = {
            'name': 'Staggered Orders',
            'form_module': ''
        }
        for desc, module in find_external_strategies():
            strategies[module] = {'name': desc, 'form_module': module}
            # if there is no UI form in the module then GUI will gracefully revert to auto-ui
        return strategies

    @classmethod
    def get_strategies(cls):
        """ Class method for getting the strategies
        """
        return cls(None, None, None).strategies

    @staticmethod
    def get_unique_worker_name():
        """ Returns unique worker name "Worker %n"
            %n is the next available index
        """
        index = 1
        workers = Config().workers_data.keys()
        worker_name = "Worker {0}".format(index)
        while worker_name in workers:
            worker_name = "Worker {0}".format(index)
            index += 1

        return worker_name

    @staticmethod
    def get_strategy_module(worker_data):
        return worker_data['module']

    @staticmethod
    def get_strategy_mode(worker_data):
        return worker_data['mode']

    @staticmethod
    def get_allow_instant_fill(worker_data):
        return worker_data['allow_instant_fill']

    @staticmethod
    def get_assets(worker_data):
        return re.split("[/:]", worker_data['market'])

    def get_base_asset(self, worker_data):
        return self.get_assets(worker_data)[1]

    def get_quote_asset(self, worker_data):
        return self.get_assets(worker_data)[0]

    @staticmethod
    def get_account(worker_data):
        return worker_data['account']

    @staticmethod
    def handle_save_dialog():
        dialog = ConfirmationDialog('Saving the worker will cancel all the current orders.\n'
                                    'Are you sure you want to do this?')
        return dialog.exec_()

    @gui_error
    def change_strategy_form(self, worker_data=None):
        # Make sure the container is empty
        for index in reversed(range(self.view.strategy_container.count())):
            self.view.strategy_container.itemAt(index).widget().setParent(None)

        strategy_module = self.view.strategy_input.currentData()
        self.view.strategy_widget = StrategyFormWidget(self, strategy_module, worker_data)
        self.view.strategy_container.addWidget(self.view.strategy_widget)

        # Resize the dialog to be minimum possible height
        width = self.view.geometry().width()
        self.view.setMinimumHeight(0)
        self.view.resize(width, 1)

<<<<<<< HEAD
    @classmethod
    def validate_worker_name(cls, worker_name, old_worker_name=None):
        if old_worker_name != worker_name:
            worker_names = Config().workers_data.keys()
            # Check that the name is unique
            if worker_name in worker_names:
                return False
            return True
        return True

    def validate_asset(self, asset):
        try:
            Asset(asset, bitshares_instance=self.bitshares)
            return True
        except bitshares.exceptions.AssetDoesNotExistsException:
            return False

    @classmethod
    def validate_market(cls, base_asset, quote_asset):
        return base_asset.lower() != quote_asset.lower()

    def validate_account_name(self, account):
        if not account:
            return False
        try:
            Account(account, bitshares_instance=self.bitshares)
            return True
        except bitshares.exceptions.AccountDoesNotExistsException:
            return False

    def validate_private_key(self, account, private_key):
        wallet = self.bitshares.wallet
        if not private_key:
            # Check if the private key is already in the database
            accounts = wallet.getAccounts()
            if any(account == d['name'] for d in accounts):
                return True
            return False

        try:
            pubkey = format(PrivateKey(private_key).pubkey, self.bitshares.prefix)
        except ValueError:
            return False

        accounts = wallet.getAllAccounts(pubkey)
        account_names = [account['name'] for account in accounts]

        if account in account_names:
            return True
        else:
            return False

    def validate_private_key_type(self, account, private_key):
        account = Account(account)
        pubkey = format(PrivateKey(private_key).pubkey, self.bitshares.prefix)
        key_type = self.bitshares.wallet.getKeyType(account, pubkey)
        if key_type != 'active' and key_type != 'owner':
            return False
        return True

    @classmethod
    def validate_account_not_in_use(cls, account):
        """ Check whether account is used by another worker
        """
        workers = Config().workers_data
        for worker_name, worker in workers.items():
            if worker['account'] == account:
                return False
        return True

=======
>>>>>>> efa46056
    @gui_error
    def validate_form(self):
        error_texts = []
        base_asset = self.view.base_asset_input.text()
        quote_asset = self.view.quote_asset_input.text()
        fee_asset = self.view.fee_asset_input.text()
        worker_name = self.view.worker_name_input.text()
        old_worker_name = None if self.mode == 'add' else self.view.worker_name

        if not self.validator.validate_worker_name(worker_name, old_worker_name):
            error_texts.append(
                'Worker name needs to be unique. "{}" is already in use.'.format(worker_name))
        if not self.validator.validate_asset(base_asset):
            error_texts.append('Field "Base Asset" does not have a valid asset.')
        if not self.validator.validate_asset(quote_asset):
            error_texts.append('Field "Quote Asset" does not have a valid asset.')
        if not self.validator.validate_asset(fee_asset):
            error_texts.append('Field "Fee Asset" does not have a valid asset.')
        if not self.validator.validate_market(base_asset, quote_asset):
            error_texts.append("Market {}/{} doesn't exist.".format(base_asset, quote_asset))
        if self.mode == 'add':
            account = self.view.account_input.text()
            private_key = self.view.private_key_input.text()
            if not self.validator.validate_account_name(account):
                error_texts.append("Account doesn't exist.")
<<<<<<< HEAD
            if not self.validate_private_key(account, private_key):
=======
            if not self.validator.validate_account_not_in_use(account):
                error_texts.append('Use a different account. "{}" is already in use.'.format(account))
            if not self.validator.validate_private_key(account, private_key):
>>>>>>> efa46056
                error_texts.append('Private key is invalid.')
            elif private_key and not self.validator.validate_private_key_type(account, private_key):
                error_texts.append('Please use active private key.')

        error_texts.extend(self.view.strategy_widget.strategy_controller.validation_errors())
        error_text = '\n'.join(error_texts)

        if error_text:
            dialog = NoticeDialog(error_text)
            dialog.exec_()
            return False
        else:
            return True

    @gui_error
    def handle_save(self):
        if not self.validate_form():
            return

        if self.mode == 'add':
            # Add the private key to the database
            private_key = self.view.private_key_input.text()

            if private_key:
                self.validator.add_private_key(private_key)

            account = self.view.account_input.text()
        else:  # Edit
            account = self.view.account_name.text()

        base_asset = self.view.base_asset_input.text()
        quote_asset = self.view.quote_asset_input.text()
        fee_asset = self.view.fee_asset_input.text()
        strategy_module = self.view.strategy_input.currentData()

        self.view.worker_data = {
            'account': account,
            'market': '{}/{}'.format(quote_asset, base_asset),
            'module': strategy_module,
            'fee_asset': fee_asset,
            **self.view.strategy_widget.values
        }
        self.view.worker_name = self.view.worker_name_input.text()
        self.view.accept()


class UppercaseValidator(QtGui.QValidator):

    @staticmethod
    def validate(string, pos):
        return QtGui.QValidator.Acceptable, string.upper(), pos<|MERGE_RESOLUTION|>--- conflicted
+++ resolved
@@ -111,79 +111,6 @@
         self.view.setMinimumHeight(0)
         self.view.resize(width, 1)
 
-<<<<<<< HEAD
-    @classmethod
-    def validate_worker_name(cls, worker_name, old_worker_name=None):
-        if old_worker_name != worker_name:
-            worker_names = Config().workers_data.keys()
-            # Check that the name is unique
-            if worker_name in worker_names:
-                return False
-            return True
-        return True
-
-    def validate_asset(self, asset):
-        try:
-            Asset(asset, bitshares_instance=self.bitshares)
-            return True
-        except bitshares.exceptions.AssetDoesNotExistsException:
-            return False
-
-    @classmethod
-    def validate_market(cls, base_asset, quote_asset):
-        return base_asset.lower() != quote_asset.lower()
-
-    def validate_account_name(self, account):
-        if not account:
-            return False
-        try:
-            Account(account, bitshares_instance=self.bitshares)
-            return True
-        except bitshares.exceptions.AccountDoesNotExistsException:
-            return False
-
-    def validate_private_key(self, account, private_key):
-        wallet = self.bitshares.wallet
-        if not private_key:
-            # Check if the private key is already in the database
-            accounts = wallet.getAccounts()
-            if any(account == d['name'] for d in accounts):
-                return True
-            return False
-
-        try:
-            pubkey = format(PrivateKey(private_key).pubkey, self.bitshares.prefix)
-        except ValueError:
-            return False
-
-        accounts = wallet.getAllAccounts(pubkey)
-        account_names = [account['name'] for account in accounts]
-
-        if account in account_names:
-            return True
-        else:
-            return False
-
-    def validate_private_key_type(self, account, private_key):
-        account = Account(account)
-        pubkey = format(PrivateKey(private_key).pubkey, self.bitshares.prefix)
-        key_type = self.bitshares.wallet.getKeyType(account, pubkey)
-        if key_type != 'active' and key_type != 'owner':
-            return False
-        return True
-
-    @classmethod
-    def validate_account_not_in_use(cls, account):
-        """ Check whether account is used by another worker
-        """
-        workers = Config().workers_data
-        for worker_name, worker in workers.items():
-            if worker['account'] == account:
-                return False
-        return True
-
-=======
->>>>>>> efa46056
     @gui_error
     def validate_form(self):
         error_texts = []
@@ -209,13 +136,7 @@
             private_key = self.view.private_key_input.text()
             if not self.validator.validate_account_name(account):
                 error_texts.append("Account doesn't exist.")
-<<<<<<< HEAD
-            if not self.validate_private_key(account, private_key):
-=======
-            if not self.validator.validate_account_not_in_use(account):
-                error_texts.append('Use a different account. "{}" is already in use.'.format(account))
             if not self.validator.validate_private_key(account, private_key):
->>>>>>> efa46056
                 error_texts.append('Private key is invalid.')
             elif private_key and not self.validator.validate_private_key_type(account, private_key):
                 error_texts.append('Please use active private key.')
