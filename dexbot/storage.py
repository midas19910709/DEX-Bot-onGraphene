import json
import os
import os.path
import queue
import sys
import threading
import uuid
from typing import Any

import alembic
import alembic.config
from appdirs import user_data_dir
from sqlalchemy import Boolean, Column, Float, Integer, String, create_engine
from sqlalchemy.ext.declarative import declarative_base
from sqlalchemy.orm import load_only, sessionmaker

from dexbot import APP_NAME, AUTHOR

from . import helper

Base: Any = declarative_base()


class Config(Base):
    __tablename__ = 'config'

    id = Column(Integer, primary_key=True)
    category = Column(String)
    key = Column(String)
    value = Column(String)

    def __init__(self, c, k, v):
        self.category = c
        self.key = k
        self.value = v


class Orders(Base):
    __tablename__ = 'orders'

    id = Column(Integer, primary_key=True)
    worker = Column(String)
    order_id = Column(String)
    order = Column(String)
    virtual = Column(Boolean)
    custom = Column(String)

    def __init__(self, worker, order_id, order, virtual, custom):
        self.worker = worker
        self.order_id = order_id
        self.order = order
        self.virtual = virtual
        self.custom = custom


class Balances(Base):
    __tablename__ = 'balances'

    id = Column(Integer, primary_key=True)
    account = Column(String)
    worker = Column(String)
    base_total = Column(Float)
    base_symbol = Column(String)
    quote_total = Column(Float)
    quote_symbol = Column(String)
    center_price = Column(Float)
    timestamp = Column(Integer)

    def __init__(self, account, worker, base_total, base_symbol, quote_total, quote_symbol, center_price, timestamp):
        self.account = account
        self.worker = worker
        self.base_total = base_total
        self.base_symbol = base_symbol
        self.quote_total = quote_total
        self.quote_symbol = quote_symbol
        self.center_price = center_price
        self.timestamp = timestamp


class Storage(dict):
    """
    Storage class.

<<<<<<< HEAD
    :param string category: The category to distinguish
                            different storage namespaces
=======
        Storage can be instantiated with custom database path. For each db file single DatabaseWorker instance is used.
        This allows threadsafe db access from multiple threads.
>>>>>>> 9d034ede
    """

    # For each database path as key, we're keeping DatabaseWorker instance as value
    __db_workers = {}

    def __init__(self, category, db_file=None):
        """
        :param string category: The category to distinguish
                                different storage namespaces
        :param str db_file: path to sqlite database file
        """
        self.category = category

        db_file = db_file or self.get_default_db_file()
        path = os.path.abspath(db_file)
        # Get or create DatabaseWorker instance
        self.db_worker = self.__db_workers.setdefault(path, DatabaseWorker(path))

    @staticmethod
    def get_default_db_file():
        filename = "dexbot.sqlite"

        # Derive sqlite file directory
        data_dir = user_data_dir(APP_NAME, AUTHOR)
        db_file = os.path.join(data_dir, filename)

        # Create directory for sqlite file
        helper.mkdir(data_dir)

        return db_file

    def __setitem__(self, key, value):
        self.db_worker.set_item(self.category, key, value)

    def __getitem__(self, key):
        return self.db_worker.get_item(self.category, key)

    def __delitem__(self, key):
        self.db_worker.del_item(self.category, key)

    def __contains__(self, key):
        return self.db_worker.contains(self.category, key)

    def items(self):
        return self.db_worker.get_items(self.category)

    def clear(self):
        self.db_worker.clear(self.category)

    def save_order(self, order):
        """Save the order to the database."""
        order_id = order['id']
        self.db_worker.save_order(self.category, order_id, order)

    def save_order_extended(self, order, virtual=None, custom=None):
        """
        Save the order to the database providing additional data.

        :param dict order:
        :param bool virtual: True = order is virtual order
        :param str custom: any additional data
        """
        order_id = order['id']
        self.db_worker.save_order_extended(self.category, order_id, order, virtual, custom)

    def remove_order(self, order):
        """
        Removes an order from the database.

        :param dict,str order: order to remove, could be an Order instance or just order id
        """
        if isinstance(order, dict):
            order_id = order['id']
        else:
            order_id = order
        self.db_worker.remove_order(self.category, order_id)

    def clear_orders(self):
<<<<<<< HEAD
        """Removes all worker's orders from the database."""
        db_worker.clear_orders(self.category)
=======
        """ Removes all worker's orders from the database
        """
        self.db_worker.clear_orders(self.category)
>>>>>>> 9d034ede

    def clear_orders_extended(self, worker=None, only_virtual=False, only_real=False, custom=None):
        """
        Removes worker's orders matching a criteria from the database.

        :param str worker: worker name (None means current worker name will be used)
        :param bool only_virtual: True = only virtual orders
        :param bool only_real: True = only real orders
        :param str custom: filter orders by custom field
        """
        if only_virtual and only_real:
            raise ValueError('only_virtual and only_real are mutually exclusive')
        if not worker:
            worker = self.category
        return self.db_worker.clear_orders_extended(worker, only_virtual, only_real, custom)

    def fetch_orders(self, worker=None):
        """
        Get all the orders (or just specific worker's orders) from the database.

        :param str worker: worker name (None means current worker name will be used)
        """
        if not worker:
            worker = self.category
        return self.db_worker.fetch_orders(worker)

    def fetch_orders_extended(
        self, worker=None, only_virtual=False, only_real=False, custom=None, return_ids_only=False
    ):
        """
        Get orders from the database in extended format (returning all columns)

        :param str worker: worker name (None means current worker name will be used)
        :param bool only_virtual: True = fetch only virtual orders
        :param bool only_real: True = fetch only real orders
        :param str custom: filter orders by custom field
        :param bool return_ids_only: instead of returning full row data, return only order ids
        :rtype: list
        :return: list of dicts in format [{order_id: '', order: '', virtual: '', custom: ''}], or [order_id] if
            return_ids_only used
        """
        if only_virtual and only_real:
            raise ValueError('only_virtual and only_real are mutually exclusive')
        if not worker:
            worker = self.category
        return self.db_worker.fetch_orders_extended(worker, only_virtual, only_real, custom, return_ids_only)

    def clear_worker_data(self):
        self.db_worker.clear_orders(self.category)
        self.db_worker.clear(self.category)

    def store_balance_entry(
        self, account, worker, base_total, base_symbol, quote_total, quote_symbol, center_price, timestamp
    ):
        balance = Balances(account, worker, base_total, base_symbol, quote_total, quote_symbol, center_price, timestamp)
        # Save balance to db
        self.db_worker.save_balance(balance)

    def get_balance_history(self, account, worker, timestamp, base_asset, quote_asset):
        return self.db_worker.get_balance(account, worker, timestamp, base_asset, quote_asset)

    def get_recent_balance_entry(self, account, worker, base_asset, quote_asset):
        return self.db_worker.get_recent_balance_entry(account, worker, base_asset, quote_asset)


class DatabaseWorker(threading.Thread):
    """Thread safe database worker."""

    def __init__(self, sqlite_file, **kwargs):
        """
        :param str sqlite_file: path to sqlite database file
        """
        super().__init__()

        # Obtain engine and session
        dsn = 'sqlite:///{}'.format(sqlite_file)
        engine = create_engine(dsn, echo=False)
        Session = sessionmaker(bind=engine)
        self.session = Session()

        # Find out where migrations are
        if hasattr(sys, 'frozen') and hasattr(sys, '_MEIPASS'):
            # We're bundled into pyinstaller executable
            bundle_dir = getattr(sys, '_MEIPASS', os.path.abspath(os.path.dirname(__file__)))
            migrations_dir = os.path.join(bundle_dir, 'migrations')
        else:
            from pkg_resources import resource_filename

            migrations_dir = resource_filename('dexbot', 'migrations')

        if os.path.exists(sqlite_file) and os.path.getsize(sqlite_file) > 0:
            # Run migrations on existing database
            self.run_migrations(migrations_dir, dsn)
        else:
            Base.metadata.create_all(engine)
            self.session.commit()
            # We're created database from scratch, stamp it with "head" revision
            self.run_migrations(migrations_dir, dsn, stamp_only=True)

        self.task_queue = queue.Queue()
        self.results = {}

        self.lock = threading.Lock()
        self.event = threading.Event()
        self.daemon = True
        self.start()

    @staticmethod
    def run_migrations(script_location, dsn, stamp_only=False):
        """
        Apply database migrations using alembic.

        :param str script_location: path to migration scripts
        :param str dsn: database URL
        :param bool stamp_only: True = only mark the db as "head" without applying migrations
        """
        alembic_cfg = alembic.config.Config()
        alembic_cfg.set_main_option('script_location', script_location)
        alembic_cfg.set_main_option('sqlalchemy.url', dsn)

        if stamp_only:
            # Mark db as "head" without applying migrations
            alembic.command.stamp(alembic_cfg, "head")
        else:
            alembic.command.upgrade(alembic_cfg, 'head')

    @staticmethod
    def get_filter_by(worker, only_virtual, only_real, custom):
        """Make filter_by for sqlalchemy query based on args."""
        filter_by = {'worker': worker}
        if only_virtual:
            filter_by['virtual'] = True
        elif only_real:
            filter_by['virtual'] = False
        if custom:
            filter_by['custom'] = json.dumps(custom)
        return filter_by

    def run(self):
        for func, args, token in iter(self.task_queue.get, None):
            if token is not None:
                args = args + (token,)
            func(*args)

    def _get_result(self, token):
        while True:
            with self.lock:
                if token in self.results:
                    return_value = self.results[token]
                    del self.results[token]
                    return return_value
                else:
                    self.event.clear()
            self.event.wait()

    def _set_result(self, token, result):
        with self.lock:
            self.results[token] = result
            self.event.set()

    def execute(self, func, *args):
        token = str(uuid.uuid4)
        self.task_queue.put((func, args, token))
        return self._get_result(token)

    def execute_noreturn(self, func, *args):
        self.task_queue.put((func, args, None))

    def set_item(self, category, key, value):
        self.execute_noreturn(self._set_item, category, key, value)

    def _set_item(self, category, key, value):
        value = json.dumps(value)
        e = self.session.query(Config).filter_by(category=category, key=key).first()
        if e:
            e.value = value
        else:
            e = Config(category, key, value)
            self.session.add(e)
        self.session.commit()

    def get_item(self, category, key):
        return self.execute(self._get_item, category, key)

    def _get_item(self, category, key, token):
        e = self.session.query(Config).filter_by(category=category, key=key).first()
        if not e:
            result = None
        else:
            result = json.loads(e.value)
        self._set_result(token, result)

    def del_item(self, category, key):
        self.execute_noreturn(self._del_item, category, key)

    def _del_item(self, category, key):
        e = self.session.query(Config).filter_by(category=category, key=key).first()
        self.session.delete(e)
        self.session.commit()

    def contains(self, category, key):
        return self.execute(self._contains, category, key)

    def _contains(self, category, key, token):
        e = self.session.query(Config).filter_by(category=category, key=key).first()
        self._set_result(token, bool(e))

    def get_items(self, category):
        return self.execute(self._get_items, category)

    def _get_items(self, category, token):
        es = self.session.query(Config).filter_by(category=category).all()
        result = [(e.key, e.value) for e in es]
        self._set_result(token, result)

    def clear(self, category):
        self.execute_noreturn(self._clear, category)

    def _clear(self, category):
        rows = self.session.query(Config).filter_by(category=category)
        for row in rows:
            self.session.delete(row)
            self.session.commit()

    def save_order(self, worker, order_id, order):
        self.execute_noreturn(self._save_order, worker, order_id, order)

    def _save_order(self, worker, order_id, order):
        value = json.dumps(order)
        e = self.session.query(Orders).filter_by(order_id=order_id).first()
        if e:
            e.value = value
        else:
            e = Orders(worker, order_id, value, None, None)
            self.session.add(e)
        self.session.commit()

    def save_order_extended(self, worker, order_id, order, virtual, custom):
        self.execute_noreturn(self._save_order_extended, worker, order_id, order, virtual, custom)

    def _save_order_extended(self, worker, order_id, order, virtual, custom):
        order_json = json.dumps(order)
        custom_json = json.dumps(custom)
        e = self.session.query(Orders).filter_by(order_id=order_id).first()
        if e:
            e.order = order_json
            e.virtual = virtual
            e.custom = custom_json
        else:
            e = Orders(worker, order_id, order_json, virtual, custom_json)
            self.session.add(e)
        self.session.commit()

    def remove_order(self, worker, order_id):
        self.execute_noreturn(self._remove_order, worker, order_id)

    def _remove_order(self, worker, order_id):
        e = self.session.query(Orders).filter_by(worker=worker, order_id=order_id).first()
        if e:
            self.session.delete(e)
            self.session.commit()

    def clear_orders(self, worker):
        self.execute_noreturn(self._clear_orders, worker)

    def _clear_orders(self, worker):
        self.session.query(Orders).filter_by(worker=worker).delete()
        self.session.commit()

    def clear_orders_extended(self, worker, only_virtual, only_real, custom):
        self.execute_noreturn(self._clear_orders_extended, worker, only_virtual, only_real, custom)

    def _clear_orders_extended(self, worker, only_virtual, only_real, custom):
        filter_by = self.get_filter_by(worker, only_virtual, only_real, custom)
        self.session.query(Orders).filter_by(**filter_by).delete()
        self.session.commit()

    def fetch_orders(self, category):
        return self.execute(self._fetch_orders, category)

    def _fetch_orders(self, worker, token):
        results = self.session.query(Orders).filter_by(worker=worker).all()
        if not results:
            result = None
        else:
            result = {}
            for row in results:
                result[row.order_id] = json.loads(row.order)
        self._set_result(token, result)

    def fetch_orders_extended(self, category, only_virtual, only_real, custom, return_ids_only):
        return self.execute(self._fetch_orders_extended, category, only_virtual, only_real, custom, return_ids_only)

    def _fetch_orders_extended(self, worker, only_virtual, only_real, custom, return_ids_only, token):
        filter_by = self.get_filter_by(worker, only_virtual, only_real, custom)

        if return_ids_only:
            query = self.session.query(Orders).options(load_only('order_id'))
            results = query.filter_by(**filter_by).all()
            result = [row.order_id for row in results]
        else:
            results = self.session.query(Orders).filter_by(**filter_by).all()
            result = []
            for row in results:
                entry = {
                    'order_id': row.order_id,
                    'order': json.loads(row.order),
                    'virtual': row.virtual,
                    'custom': json.loads(row.custom),
                }
                result.append(entry)

        self._set_result(token, result)

    def save_balance(self, balance):
        self.execute_noreturn(self._save_balance, balance)

    def _save_balance(self, balance):
        self.session.add(balance)
        self.session.commit()

    def get_balance(self, account, worker, timestamp, base_asset, quote_asset):
        return self.execute(self._get_balance, account, worker, timestamp, base_asset, quote_asset)

    def _get_balance(self, account, worker, timestamp, base_asset, quote_asset, token):
        """Get first item that has bigger time as given timestamp and matches account and worker name."""
        result = (
            self.session.query(Balances)
            .filter(
                Balances.account == account,
                Balances.worker == worker,
                Balances.base_symbol == base_asset,
                Balances.quote_symbol == quote_asset,
                Balances.timestamp > timestamp,
            )
            .first()
        )

        self._set_result(token, result)

    def get_recent_balance_entry(self, account, worker, base_asset, quote_asset):
        return self.execute(self._get_recent_balance_entry, account, worker, base_asset, quote_asset)

    def _get_recent_balance_entry(self, account, worker, base_asset, quote_asset, token):
        """Get most recent balance history item that matches account and worker name."""
        result = (
            self.session.query(Balances)
            .filter(
                Balances.account == account,
                Balances.worker == worker,
                Balances.base_symbol == base_asset,
                Balances.quote_symbol == quote_asset,
            )
            .order_by(Balances.id.desc())
            .first()
        )

        self._set_result(token, result)<|MERGE_RESOLUTION|>--- conflicted
+++ resolved
@@ -81,13 +81,8 @@
     """
     Storage class.
 
-<<<<<<< HEAD
-    :param string category: The category to distinguish
-                            different storage namespaces
-=======
         Storage can be instantiated with custom database path. For each db file single DatabaseWorker instance is used.
         This allows threadsafe db access from multiple threads.
->>>>>>> 9d034ede
     """
 
     # For each database path as key, we're keeping DatabaseWorker instance as value
@@ -166,14 +161,9 @@
         self.db_worker.remove_order(self.category, order_id)
 
     def clear_orders(self):
-<<<<<<< HEAD
-        """Removes all worker's orders from the database."""
-        db_worker.clear_orders(self.category)
-=======
         """ Removes all worker's orders from the database
         """
         self.db_worker.clear_orders(self.category)
->>>>>>> 9d034ede
 
     def clear_orders_extended(self, worker=None, only_virtual=False, only_real=False, custom=None):
         """
