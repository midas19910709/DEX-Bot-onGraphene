--- conflicted
+++ resolved
@@ -11,57 +11,7 @@
 
     @classmethod
     def configure(cls, return_base_config=True):
-<<<<<<< HEAD
         return RelativeConfig.configure(return_base_config)
-=======
-        return StrategyBase.configure(return_base_config) + [
-            ConfigElement('external_feed', 'bool', False, 'External price feed',
-                          'Use external reference price instead of center price acquired from the market', None),
-            ConfigElement('external_price_source', 'choice', EXCHANGES[0], 'External price source',
-                          'The bot will try to get price information from this source', EXCHANGES),
-            ConfigElement('amount', 'float', 1, 'Amount',
-                          'Fixed order size, expressed in quote asset, unless "relative order size" selected',
-                          (0, None, 8, '')),
-            ConfigElement('relative_order_size', 'bool', False, 'Relative order size',
-                          'Amount is expressed as a percentage of the account balance of quote/base asset', None),
-            ConfigElement('spread', 'float', 5, 'Spread',
-                          'The percentage difference between buy and sell', (0, 100, 2, '%')),
-            ConfigElement('dynamic_spread', 'bool', False, 'Dynamic spread',
-                          'Enable dynamic spread which overrides the spread field', None),
-            ConfigElement('market_depth_amount', 'float', 0, 'Market depth',
-                          'From which depth will market spread be measured? (QUOTE amount)',
-                          (0.00000001, 1000000000, 8, '')),
-            ConfigElement('dynamic_spread_factor', 'float', 1, 'Dynamic spread factor',
-                          'How many percent will own spread be compared to market spread?',
-                          (0.01, 1000, 2, '%')),
-            ConfigElement('center_price', 'float', 0, 'Center price',
-                          'Fixed center price expressed in base asset: base/quote', (0, None, 8, '')),
-            ConfigElement('center_price_dynamic', 'bool', True, 'Measure center price from market orders',
-                          'Estimate the center from closest opposite orders or from a depth', None),
-            ConfigElement('center_price_depth', 'float', 0, 'Measurement depth',
-                          'Cumulative quote amount from which depth center price will be measured',
-                          (0.00000001, 1000000000, 8, '')),
-            ConfigElement('center_price_offset', 'bool', False, 'Center price offset based on asset balances',
-                          'Automatically adjust orders up or down based on the imbalance of your assets', None),
-            ConfigElement('manual_offset', 'float', 0, 'Manual center price offset',
-                          "Manually adjust orders up or down. "
-                          "Works independently of other offsets and doesn't override them", (-50, 100, 2, '%')),
-            ConfigElement('reset_on_partial_fill', 'bool', True, 'Reset orders on partial fill',
-                          'Reset orders when buy or sell order is partially filled', None),
-            ConfigElement('partial_fill_threshold', 'float', 30, 'Fill threshold',
-                          'Order fill threshold to reset orders', (0, 100, 2, '%')),
-            ConfigElement('reset_on_price_change', 'bool', False, 'Reset orders on center price change',
-                          'Reset orders when center price is changed more than threshold '
-                          '(set False for external feeds)', None),
-            ConfigElement('price_change_threshold', 'float', 2, 'Price change threshold',
-                          'Define center price threshold to react on', (0, 100, 2, '%')),
-            ConfigElement('custom_expiration', 'bool', False, 'Custom expiration',
-                          'Override order expiration time to trigger a reset', None),
-            ConfigElement('expiration_time', 'int', 157680000, 'Order expiration time',
-                          'Define custom order expiration time to force orders reset more often, seconds',
-                          (30, 157680000, ''))
-        ]
->>>>>>> a7727d82
 
     @classmethod
     def configure_details(cls, include_default_tabs=True):
