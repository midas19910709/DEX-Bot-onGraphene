import math

from dexbot.basestrategy import BaseStrategy
from dexbot.queue.idle_queue import idle_add


class Strategy(BaseStrategy):
    """ Relative Orders strategy
    """

    def __init__(self, *args, **kwargs):
        super().__init__(*args, **kwargs)
        self.log.info("Initalising Relative Orders")
        # Define Callbacks
        self.onMarketUpdate += self.check_orders
        self.onAccount += self.check_orders

        self.error_ontick = self.error
        self.error_onMarketUpdate = self.error
        self.error_onAccount = self.error

        self.is_center_price_dynamic = self.worker["center_price_dynamic"]
        if self.is_center_price_dynamic:
            self.center_price = None
        else:
            self.center_price = self.worker["center_price"]

        self.is_relative_order_size = self.worker['amount_relative']
        self.is_center_price_offset = self.worker.get('center_price_offset', False)
        self.order_size = float(self.worker['amount'])
        self.spread = self.worker.get('spread') / 100

        self.buy_price = None
        self.sell_price = None

        self.initial_balance = self['initial_balance'] or 0
        self.worker_name = kwargs.get('name')
        self.view = kwargs.get('view')
        self.check_orders()

    @property
    def amount_quote(self):
        """ Get quote amount, calculate if order size is relative
        """
        if self.is_relative_order_size:
            quote_balance = float(self.balance(self.market["quote"]))
            return quote_balance * (self.order_size / 100)
        else:
            return self.order_size

    @property
    def amount_base(self):
        """ Get base amount, calculate if order size is relative
        """
        if self.is_relative_order_size:
            base_balance = float(self.balance(self.market["base"]))
            # amount = % of balance / buy_price = amount combined with calculated price to give % of balance
            return base_balance * (self.order_size / 100) / self.buy_price
        else:
            return self.order_size

    def calculate_order_prices(self):
        if self.is_center_price_dynamic:
            if self.is_center_price_offset:
                self.center_price = self.calculate_offset_center_price(
                    self.spread, order_ids=self['order_ids'])
            else:
                self.center_price = self.calculate_center_price()
        else:
            if self.is_center_price_offset:
                self.center_price = self.calculate_offset_center_price(
                    self.spread, self.center_price, self['order_ids'])

        self.buy_price = self.center_price / math.sqrt(1 + self.spread)
        self.sell_price = self.center_price * math.sqrt(1 + self.spread)

    def error(self, *args, **kwargs):
        self.cancel_all()
        self.disabled = True
        self.log.info(self.execute())

    def update_orders(self):
        self.log.info('Change detected, updating orders')

        # Recalculate buy and sell order prices
        self.calculate_order_prices()

        # Cancel the orders before redoing them
        self.cancel_all()

        # Mark the orders empty
        self['buy_order'] = {}
        self['sell_order'] = {}

        order_ids = []

        amount_base = self.amount_base
        amount_quote = self.amount_quote

        # Buy Side
        if float(self.balance(self.market["base"])) < self.buy_price * amount_base:
            self.log.critical(
                'Insufficient buy balance, needed {} {}'.format(self.buy_price * amount_base,
                                                                self.market['base']['symbol'])
            )
            self.disabled = True
        else:
            buy_order = self.market_buy(amount_base, self.buy_price)
            if buy_order:
                self['buy_order'] = buy_order
                order_ids.append(buy_order['id'])

        # Sell Side
        if float(self.balance(self.market["quote"])) < amount_quote:
            self.log.critical(
                "Insufficient sell balance, needed {} {}".format(amount_quote, self.market['quote']['symbol'])
            )
            self.disabled = True
        else:
            sell_order = self.market_sell(amount_quote, self.sell_price)
            if sell_order:
                self['sell_order'] = sell_order
                order_ids.append(sell_order['id'])

        self['order_ids'] = order_ids

        self.log.info("New orders complete")

        # Some orders weren't successfully created, redo them
        if len(order_ids) < 2 and not self.disabled:
            self.update_orders()

    def check_orders(self, *args, **kwargs):
        """ Tests if the orders need updating
        """

        self.log.info("Market event: checking orders...")

        stored_sell_order = self['sell_order']
        stored_buy_order = self['buy_order']
<<<<<<< HEAD

        current_sell_order = self.get_updated_order(stored_sell_order)
        current_buy_order = self.get_updated_order(stored_buy_order)
=======
        current_sell_order = self.get_order(stored_sell_order)
        current_buy_order = self.get_order(stored_buy_order)

>>>>>>> 9936a8a1
        if not current_sell_order or not current_buy_order:
            # Either buy or sell order is missing, update both orders
            self.update_orders()
        else:
            self.log.info("Orders correct on market")

        if self.view:
            self.update_gui_profit()
            self.update_gui_slider()

    # GUI updaters
    def update_gui_profit(self):
        # Fixme: profit calculation doesn't work this way, figure out a better way to do this.
        if self.initial_balance:
            profit = round((self.orders_balance(None) - self.initial_balance) / self.initial_balance, 3)
        else:
            profit = 0
        idle_add(self.view.set_worker_profit, self.worker_name, float(profit))
        self['profit'] = profit

    def update_gui_slider(self):
        ticker = self.market.ticker()
        latest_price = ticker.get('latest').get('price')
        total_balance = self.total_balance(self['order_ids'])
        total = (total_balance['quote'] * latest_price) + total_balance['base']

        if not total:  # Prevent division by zero
            percentage = 50
        else:
            percentage = (total_balance['base'] / total) * 100
        idle_add(self.view.set_worker_slider, self.worker_name, percentage)
        self['slider'] = percentage<|MERGE_RESOLUTION|>--- conflicted
+++ resolved
@@ -138,15 +138,9 @@
 
         stored_sell_order = self['sell_order']
         stored_buy_order = self['buy_order']
-<<<<<<< HEAD
-
-        current_sell_order = self.get_updated_order(stored_sell_order)
-        current_buy_order = self.get_updated_order(stored_buy_order)
-=======
         current_sell_order = self.get_order(stored_sell_order)
         current_buy_order = self.get_order(stored_buy_order)
 
->>>>>>> 9936a8a1
         if not current_sell_order or not current_buy_order:
             # Either buy or sell order is missing, update both orders
             self.update_orders()
