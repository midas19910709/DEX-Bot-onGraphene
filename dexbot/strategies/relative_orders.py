from dexbot.basestrategy import BaseStrategy
from dexbot.queue.idle_queue import idle_add

from bitshares.amount import Amount


class Strategy(BaseStrategy):
    """ Relative Orders strategy
    """

    def __init__(self, *args, **kwargs):
        super().__init__(*args, **kwargs)

        # Define Callbacks
        self.onMarketUpdate += self.check_orders
        self.onAccount += self.check_orders

        self.error_ontick = self.error
        self.error_onMarketUpdate = self.error
        self.error_onAccount = self.error

        self.is_center_price_dynamic = self.worker["center_price_dynamic"]
        if self.is_center_price_dynamic:
            self.center_price = None
        else:
            self.center_price = self.worker["center_price"]

        self.is_relative_order_size = self.worker['amount_relative']
        self.order_size = float(self.worker['amount'])

        self.buy_price = None
        self.sell_price = None

        self.initial_balance = self['initial_balance'] or 0
        self.worker_name = kwargs.get('name')
        self.view = kwargs.get('view')

        self.check_orders()

    @property
    def amount_quote(self):
        """ Get quote amount, calculate if order size is relative
        """
        if self.is_relative_order_size:
            quote_balance = float(self.balance(self.market["quote"]))
            return quote_balance * (self.order_size / 100)
        else:
            return self.order_size

    @property
    def amount_base(self):
        """ Get base amount, calculate if order size is relative
        """
        if self.is_relative_order_size:
            base_balance = float(self.balance(self.market["base"]))
            # amount = % of balance / buy_price = amount combined with calculated price to give % of balance
            return base_balance * (self.order_size / 100) / self.buy_price
        else:
            return self.order_size

    def calculate_order_prices(self):
        if self.is_center_price_dynamic:
<<<<<<< HEAD
            self.center_price = self.calculate_center_price()
=======
            self.center_price = self.calculate_relative_center_price(self.worker['spread'], self['order_ids'])
>>>>>>> 662a3e9d

        self.buy_price = self.center_price * (1 - (self.worker["spread"] / 2) / 100)
        self.sell_price = self.center_price * (1 + (self.worker["spread"] / 2) / 100)

    def error(self, *args, **kwargs):
        self.cancel_all()
        self.disabled = True
        self.log.info(self.execute())

    def update_orders(self):
        self.log.info('Change detected, updating orders')

        # Recalculate buy and sell order prices
        self.calculate_order_prices()

        # Cancel the orders before redoing them
        self.cancel_all()

        # Mark the orders empty
        self['buy_order'] = {}
        self['sell_order'] = {}

        order_ids = []

        amount_base = self.amount_base
        amount_quote = self.amount_quote

        # Buy Side
        if float(self.balance(self.market["base"])) < self.buy_price * amount_base:
            self.log.critical(
                'Insufficient buy balance, needed {} {}'.format(self.buy_price * amount_base,
                                                                self.market['base']['symbol'])
            )
            self.disabled = True
        else:
            buy_order = self.market_buy(amount_base, self.buy_price)
            if buy_order:
                self['buy_order'] = buy_order
                order_ids.append(buy_order['id'])

        # Sell Side
        if float(self.balance(self.market["quote"])) < amount_quote:
            self.log.critical(
                "Insufficient sell balance, needed {} {}".format(amount_quote, self.market['quote']['symbol'])
            )
            self.disabled = True
        else:
            sell_order = self.market_sell(amount_quote, self.sell_price)
            if sell_order:
                self['sell_order'] = sell_order
                order_ids.append(sell_order['id'])

        self['order_ids'] = order_ids

        # Some orders weren't successfully created, redo them
        if len(order_ids) < 2 and not self.disabled:
            self.update_orders()

    def check_orders(self, *args, **kwargs):
        """ Tests if the orders need updating
        """
        stored_sell_order = self['sell_order']
        stored_buy_order = self['buy_order']
        current_sell_order = self.get_updated_order(stored_sell_order)
        current_buy_order = self.get_updated_order(stored_buy_order)

        if not current_sell_order or not current_buy_order:
            # Either buy or sell order is missing, update both orders
            self.update_orders()

        if self.view:
            self.update_gui_profit()
            self.update_gui_slider()

    # GUI updaters
    def update_gui_profit(self):
        # Fixme: profit calculation doesn't work this way, figure out a better way to do this.
        if self.initial_balance:
            profit = round((self.orders_balance(None) - self.initial_balance) / self.initial_balance, 3)
        else:
            profit = 0
        idle_add(self.view.set_worker_profit, self.worker_name, float(profit))
        self['profit'] = profit

    def update_gui_slider(self):
        ticker = self.market.ticker()
        latest_price = ticker.get('latest').get('price')
        total_balance = self.total_balance(self['order_ids'])
        total = (total_balance['quote'] * latest_price) + total_balance['base']

        if not total:  # Prevent division by zero
            percentage = 50
        else:
            percentage = (total_balance['base'] / total) * 100
        idle_add(self.view.set_worker_slider, self.worker_name, percentage)
        self['slider'] = percentage<|MERGE_RESOLUTION|>--- conflicted
+++ resolved
@@ -60,11 +60,7 @@
 
     def calculate_order_prices(self):
         if self.is_center_price_dynamic:
-<<<<<<< HEAD
-            self.center_price = self.calculate_center_price()
-=======
             self.center_price = self.calculate_relative_center_price(self.worker['spread'], self['order_ids'])
->>>>>>> 662a3e9d
 
         self.buy_price = self.center_price * (1 - (self.worker["spread"] / 2) / 100)
         self.sell_price = self.center_price * (1 + (self.worker["spread"] / 2) / 100)
