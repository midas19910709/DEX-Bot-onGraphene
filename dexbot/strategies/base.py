--- conflicted
+++ resolved
@@ -189,756 +189,6 @@
             }
         )
 
-<<<<<<< HEAD
-        self.orders_log = logging.LoggerAdapter(
-            logging.getLogger('dexbot.orders_log'), {}
-        )
-
-    def _callbackPlaceFillOrders(self, d):
-        """ This method distinguishes notifications caused by Matched orders from those caused by placed orders
-        """
-        if isinstance(d, FilledOrder):
-            self.onOrderMatched(d)
-        elif isinstance(d, Order):
-            self.onOrderPlaced(d)
-        elif isinstance(d, UpdateCallOrder):
-            self.onUpdateCallOrder(d)
-        else:
-            pass
-
-    def _cancel_orders(self, orders):
-        try:
-            self.retry_action(
-                self.bitshares.cancel,
-                orders, account=self.account, fee_asset=self.fee_asset['id']
-            )
-        except bitsharesapi.exceptions.UnhandledRPCError as exception:
-            if str(exception).startswith('Assert Exception: maybe_found != nullptr: Unable to find Object'):
-                # The order(s) we tried to cancel doesn't exist
-                self.bitshares.txbuffer.clear()
-                return False
-            else:
-                self.log.exception("Unable to cancel order")
-                return False
-        except bitshares.exceptions.MissingKeyError:
-            self.log.exception('Unable to cancel order(s), private key missing.')
-            return False
-
-        return True
-
-    def account_total_value(self, return_asset):
-        """ Returns the total value of the account in given asset
-
-            :param string | return_asset: Balance is returned as this asset
-            :return: float: Value of the account in one asset
-        """
-        total_value = 0
-
-        # Total balance calculation
-        for balance in self.balances:
-            if balance['symbol'] != return_asset:
-                # Convert to asset if different
-                total_value += self.convert_asset(balance['amount'], balance['symbol'], return_asset)
-            else:
-                total_value += balance['amount']
-
-        # Orders balance calculation
-        for order in self.all_own_orders:
-            updated_order = self.get_updated_order(order['id'])
-
-            if not order:
-                continue
-            if updated_order['base']['symbol'] == return_asset:
-                total_value += updated_order['base']['amount']
-            else:
-                total_value += self.convert_asset(
-                    updated_order['base']['amount'],
-                    updated_order['base']['symbol'],
-                    return_asset
-                )
-
-        return total_value
-
-    def balance(self, asset, fee_reservation=0):
-        """ Return the balance of your worker's account in a specific asset.
-
-            :param string | asset: In what asset the balance is wanted to be returned
-            :param float | fee_reservation: How much is saved in reserve for the fees
-            :return: Balance of specific asset
-        """
-        balance = self._account.balance(asset)
-
-        if fee_reservation > 0:
-            balance['amount'] = balance['amount'] - fee_reservation
-
-        return balance
-
-    def calculate_order_data(self, order, amount, price):
-        quote_asset = Amount(amount, self.market['quote']['symbol'])
-        order['quote'] = quote_asset
-        order['price'] = price
-        base_asset = Amount(amount * price, self.market['base']['symbol'])
-        order['base'] = base_asset
-        return order
-
-    def calculate_worker_value(self, unit_of_measure):
-        """ Returns the combined value of allocated and available BASE and QUOTE. Total value is
-            measured in "unit_of_measure", which is either BASE or QUOTE symbol.
-
-            :param string | unit_of_measure: Asset symbol
-            :return: Value of the worker as float
-        """
-        base_total = 0
-        quote_total = 0
-
-        # Calculate total balances
-        balances = self.balances
-        for balance in balances:
-            if balance['symbol'] == self.base_asset:
-                base_total += balance['amount']
-            elif balance['symbol'] == self.quote_asset:
-                quote_total += balance['amount']
-
-        # Calculate value of the orders in unit of measure
-        orders = self.get_own_orders
-        for order in orders:
-            if order['base']['symbol'] == self.quote_asset:
-                # Pick sell orders order's BASE amount, which is same as worker's QUOTE, to worker's BASE
-                quote_total += order['base']['amount']
-            else:
-                base_total += order['base']['amount']
-
-        # Finally convert asset to another and return the sum
-        if unit_of_measure == self.base_asset:
-            quote_total = self.convert_asset(quote_total, self.quote_asset, unit_of_measure)
-        elif unit_of_measure == self.quote_asset:
-            base_total = self.convert_asset(base_total, self.base_asset, unit_of_measure)
-
-        # Fixme: Make sure that decimal precision is correct.
-        return base_total + quote_total
-
-    def cancel_all_orders(self):
-        """ Cancel all orders of the worker's account
-        """
-        self.log.info('Canceling all orders')
-
-        if self.all_own_orders:
-            self.cancel_orders(self.all_own_orders)
-
-        self.log.info("Orders canceled")
-
-    def cancel_orders(self, orders, batch_only=False):
-        """ Cancel specific order(s)
-
-            :param list | orders: List of orders to cancel
-            :param bool | batch_only: Try cancel orders only in batch mode without one-by-one fallback
-            :return:
-        """
-        if not isinstance(orders, (list, set, tuple)):
-            orders = [orders]
-
-        orders = [order['id'] for order in orders if 'id' in order]
-
-        success = self._cancel_orders(orders)
-        if not success and batch_only:
-            return False
-        if not success and len(orders) > 1 and not batch_only:
-            # One of the order cancels failed, cancel the orders one by one
-            for order in orders:
-                success = self._cancel_orders(order)
-                if not success:
-                    return False
-        return success
-
-    def count_asset(self, order_ids=None, return_asset=False):
-        """ Returns the combined amount of the given order ids and the account balance
-            The amounts are returned in quote and base assets of the market
-
-            :param list | order_ids: list of order ids to be added to the balance
-            :param bool | return_asset: true if returned values should be Amount instances
-            :return: dict with keys quote and base
-            Todo: When would we want the sum of a subset of orders? Why order_ids? Maybe just specify asset?
-        """
-        quote = 0
-        base = 0
-        quote_asset = self.market['quote']['id']
-        base_asset = self.market['base']['id']
-
-        # Total balance calculation
-        for balance in self.balances:
-            if balance.asset['id'] == quote_asset:
-                quote += balance['amount']
-            elif balance.asset['id'] == base_asset:
-                base += balance['amount']
-
-        if order_ids is None:
-            # Get all orders from Blockchain
-            order_ids = [order['id'] for order in self.get_own_orders]
-        if order_ids:
-            orders_balance = self.get_allocated_assets(order_ids)
-            quote += orders_balance['quote']
-            base += orders_balance['base']
-
-        if return_asset:
-            quote = Amount(quote, quote_asset)
-            base = Amount(base, base_asset)
-
-        return {'quote': quote, 'base': base}
-
-    def get_allocated_assets(self, order_ids=None, return_asset=False):
-        """ Returns the amount of QUOTE and BASE allocated in orders, and that do not show up in available balance
-
-            :param list | order_ids:
-            :param bool | return_asset:
-            :return: Dictionary of QUOTE and BASE amounts
-        """
-        if not order_ids:
-            order_ids = []
-        elif isinstance(order_ids, str):
-            order_ids = [order_ids]
-
-        quote = 0
-        base = 0
-        quote_asset = self.market['quote']['id']
-        base_asset = self.market['base']['id']
-
-        for order_id in order_ids:
-            order = self.get_updated_order(order_id)
-            if not order:
-                continue
-            asset_id = order['base']['asset']['id']
-            if asset_id == quote_asset:
-                quote += order['base']['amount']
-            elif asset_id == base_asset:
-                base += order['base']['amount']
-
-        # Return as Amount objects instead of only float values
-        if return_asset:
-            quote = Amount(quote, quote_asset)
-            base = Amount(base, base_asset)
-
-        return {'quote': quote, 'base': base}
-
-    def get_market_buy_orders(self, depth=10):
-        """ Fetches most recent data and returns list of buy orders.
-
-            :param int | depth: Amount of buy orders returned, Default=10
-            :return: List of market sell orders
-        """
-        orders = self.get_market_orders(depth=depth)
-        buy_orders = self.filter_buy_orders(orders)
-        return buy_orders
-
-    def get_market_sell_orders(self, depth=10):
-        """ Fetches most recent data and returns list of sell orders.
-
-            :param int | depth: Amount of sell orders returned, Default=10
-            :return: List of market sell orders
-        """
-        orders = self.get_market_orders(depth=depth)
-        sell_orders = self.filter_sell_orders(orders)
-        return sell_orders
-
-    def get_highest_market_buy_order(self, orders=None):
-        """ Returns the highest buy order that is not own, regardless of order size.
-
-            :param list | orders: Optional list of orders, if none given fetch newest from market
-            :return: Highest market buy order or None
-        """
-        if not orders:
-            orders = self.get_market_buy_orders(1)
-
-        try:
-            order = orders[0]
-        except IndexError:
-            self.log.info('Market has no buy orders.')
-            return None
-
-        return order
-
-    def get_highest_own_buy_order(self, orders=None):
-        """ Returns highest own buy order.
-
-            :param list | orders:
-            :return: Highest own buy order by price at the market or None
-        """
-        if not orders:
-            orders = self.get_own_buy_orders()
-
-        try:
-            return orders[0]
-        except IndexError:
-            return None
-
-    def get_lowest_market_sell_order(self, orders=None):
-        """ Returns the lowest sell order that is not own, regardless of order size.
-
-            :param list | orders: Optional list of orders, if none given fetch newest from market
-            :return: Lowest market sell order or None
-        """
-        if not orders:
-            orders = self.get_market_sell_orders(1)
-
-        try:
-            order = orders[0]
-        except IndexError:
-            self.log.info('Market has no sell orders.')
-            return None
-
-        return order
-
-    def get_lowest_own_sell_order(self, orders=None):
-        """ Returns lowest own sell order.
-
-            :param list | orders:
-            :return: Lowest own sell order by price at the market
-        """
-        if not orders:
-            orders = self.get_own_sell_orders()
-
-        try:
-            return orders[0]
-        except IndexError:
-            return None
-
-    def get_external_market_center_price(self, external_price_source):
-        """ Get center price from an external market for current market pair
-
-            :param external_price_source: External market name
-            :return: Center price as float
-        """
-        self.log.debug('inside get_external_mcp, exchange: {} '.format(external_price_source))
-        market = self.market.get_string('/')
-        self.log.debug('market: {}  '.format(market))
-        price_feed = PriceFeed(external_price_source, market)
-        price_feed.filter_symbols()
-        center_price = price_feed.get_center_price(None)
-        self.log.debug('PriceFeed: {}'.format(center_price))
-
-        if center_price is None:  # Try USDT
-            center_price = price_feed.get_center_price("USDT")
-            self.log.debug('Substitute USD/USDT center price: {}'.format(center_price))
-            if center_price is None:  # Try consolidated
-                center_price = price_feed.get_consolidated_price()
-                self.log.debug('Consolidated center price: {}'.format(center_price))
-        return center_price
-
-    def get_market_center_price(self, base_amount=0, quote_amount=0, suppress_errors=False):
-        """ Returns the center price of market including own orders.
-
-            :param float | base_amount:
-            :param float | quote_amount:
-            :param bool suppress_errors: True = return None on errors, False = disable worker
-            :return: Market center price as float
-        """
-        center_price = None
-        buy_price = self.get_market_buy_price(quote_amount=quote_amount,
-                                              base_amount=base_amount, exclude_own_orders=False)
-        sell_price = self.get_market_sell_price(quote_amount=quote_amount,
-                                                base_amount=base_amount, exclude_own_orders=False)
-        if buy_price is None or buy_price == 0.0:
-            if not suppress_errors:
-                self.log.critical("Cannot estimate center price, there is no highest bid.")
-                self.disabled = True
-                return None
-
-        if sell_price is None or sell_price == 0.0:
-            if not suppress_errors:
-                self.log.critical("Cannot estimate center price, there is no lowest ask.")
-                self.disabled = True
-                return None
-            # Calculate and return market center price. make sure buy_price has value
-        if buy_price:
-            center_price = buy_price * math.sqrt(sell_price / buy_price)
-            self.log.debug('Center price in get_market_center_price: {:.8f} '.format(center_price))
-        return center_price
-
-    def get_market_buy_price(self, quote_amount=0, base_amount=0, exclude_own_orders=True):
-        """ Returns the BASE/QUOTE price for which [depth] worth of QUOTE could be bought, enhanced with
-            moving average or weighted moving average
-
-            :param float | quote_amount:
-            :param float | base_amount:
-            :param bool | exclude_own_orders: Exclude own orders when calculating a price
-            :return: price as float
-        """
-        market_buy_orders = []
-
-        # Exclude own orders from orderbook if needed
-        if exclude_own_orders:
-            market_buy_orders = self.get_market_buy_orders(depth=self.fetch_depth)
-            own_buy_orders_ids = [o['id'] for o in self.get_own_buy_orders()]
-            market_buy_orders = [o for o in market_buy_orders if o['id'] not in own_buy_orders_ids]
-
-        # In case amount is not given, return price of the highest buy order on the market
-        if quote_amount == 0 and base_amount == 0:
-            if exclude_own_orders:
-                if market_buy_orders:
-                    return float(market_buy_orders[0]['price'])
-                else:
-                    return '0.0'
-            else:
-                return float(self.ticker().get('highestBid'))
-
-        # Like get_market_sell_price(), but defaulting to base_amount if both base and quote are specified.
-        asset_amount = base_amount
-
-        """ Since the purpose is never get both quote and base amounts, favor base amount if both given because
-            this function is looking for buy price.
-        """
-        if base_amount > quote_amount:
-            base = True
-        else:
-            asset_amount = quote_amount
-            base = False
-
-        if not market_buy_orders:
-            market_buy_orders = self.get_market_buy_orders(depth=self.fetch_depth)
-        market_fee = self.market['base'].market_fee_percent
-
-        target_amount = asset_amount * (1 + market_fee)
-
-        quote_amount = 0
-        base_amount = 0
-        missing_amount = target_amount
-
-        for order in market_buy_orders:
-            if base:
-                # BASE amount was given
-                if order['base']['amount'] <= missing_amount:
-                    quote_amount += order['quote']['amount']
-                    base_amount += order['base']['amount']
-                    missing_amount -= order['base']['amount']
-                else:
-                    base_amount += missing_amount
-                    quote_amount += missing_amount / order['price']
-                    break
-            elif not base:
-                # QUOTE amount was given
-                if order['quote']['amount'] <= missing_amount:
-                    quote_amount += order['quote']['amount']
-                    base_amount += order['base']['amount']
-                    missing_amount -= order['quote']['amount']
-                else:
-                    base_amount += missing_amount * order['price']
-                    quote_amount += missing_amount
-                    break
-
-        # Prevent division by zero
-        if not quote_amount:
-            return 0.0
-
-        return base_amount / quote_amount
-
-    def get_market_orders(self, depth=1, updated=True):
-        """ Returns orders from the current market. Orders are sorted by price.
-
-            get_market_orders() call does not have any depth limit.
-
-            :param int | depth: Amount of orders per side will be fetched, default=1
-            :param bool | updated: Return updated orders. "Updated" means partially filled orders will represent
-                                   remainders and not just initial amounts
-            :return: Returns a list of orders or None
-        """
-        orders = self.bitshares.rpc.get_limit_orders(self.market['base']['id'], self.market['quote']['id'], depth)
-        if updated:
-            orders = [self.get_updated_limit_order(o) for o in orders]
-        orders = [Order(o, bitshares_instance=self.bitshares) for o in orders]
-        return orders
-
-    def get_orderbook_orders(self, depth=1):
-        """ Returns orders from the current market split in bids and asks. Orders are sorted by price.
-
-            Market.orderbook() call has hard-limit of depth=50 enforced by bitshares node.
-
-            bids = buy orders
-            asks = sell orders
-
-            :param int | depth: Amount of orders per side will be fetched, default=1
-            :return: Returns a dictionary of orders or None
-        """
-        return self.market.orderbook(depth)
-
-    def get_market_sell_price(self, quote_amount=0, base_amount=0, exclude_own_orders=True):
-        """ Returns the BASE/QUOTE price for which [quote_amount] worth of QUOTE could be bought,
-            enhanced with moving average or weighted moving average.
-
-            [quote/base]_amount = 0 means lowest regardless of size
-
-            :param float | quote_amount:
-            :param float | base_amount:
-            :param bool | exclude_own_orders: Exclude own orders when calculating a price
-            :return:
-        """
-        market_sell_orders = []
-
-        # Exclude own orders from orderbook if needed
-        if exclude_own_orders:
-            market_sell_orders = self.get_market_sell_orders(depth=self.fetch_depth)
-            own_sell_orders_ids = [o['id'] for o in self.get_own_sell_orders()]
-            market_sell_orders = [o for o in market_sell_orders if o['id'] not in own_sell_orders_ids]
-
-        # In case amount is not given, return price of the lowest sell order on the market
-        if quote_amount == 0 and base_amount == 0:
-            if exclude_own_orders:
-                if market_sell_orders:
-                    return float(market_sell_orders[0]['price'])
-                else:
-                    return '0.0'
-            else:
-                return float(self.ticker().get('lowestAsk'))
-
-        asset_amount = quote_amount
-
-        """ Since the purpose is never get both quote and base amounts, favor quote amount if both given because
-            this function is looking for sell price.
-        """
-        if quote_amount > base_amount:
-            quote = True
-        else:
-            asset_amount = base_amount
-            quote = False
-
-        if not market_sell_orders:
-            market_sell_orders = self.get_market_sell_orders(depth=self.fetch_depth)
-        market_fee = self.market['quote'].market_fee_percent
-
-        target_amount = asset_amount * (1 + market_fee)
-
-        quote_amount = 0
-        base_amount = 0
-        missing_amount = target_amount
-
-        for order in market_sell_orders:
-            if quote:
-                # QUOTE amount was given
-                if order['quote']['amount'] <= missing_amount:
-                    quote_amount += order['quote']['amount']
-                    base_amount += order['base']['amount']
-                    missing_amount -= order['quote']['amount']
-                else:
-                    base_amount += missing_amount * order['price']
-                    quote_amount += missing_amount
-                    break
-            elif not quote:
-                # BASE amount was given
-                if order['base']['amount'] <= missing_amount:
-                    quote_amount += order['quote']['amount']
-                    base_amount += order['base']['amount']
-                    missing_amount -= order['base']['amount']
-                else:
-                    base_amount += missing_amount
-                    quote_amount += missing_amount / order['price']
-                    break
-
-        # Prevent division by zero
-        if not quote_amount:
-            return 0.0
-
-        return base_amount / quote_amount
-
-    def get_market_spread(self, quote_amount=0, base_amount=0):
-        """ Returns the market spread %, including own orders, from specified depth.
-
-            :param float | quote_amount:
-            :param float | base_amount:
-            :return: Market spread as float or None
-        """
-        ask = self.get_market_sell_price(quote_amount=quote_amount, base_amount=base_amount, exclude_own_orders=False)
-        bid = self.get_market_buy_price(quote_amount=quote_amount, base_amount=base_amount, exclude_own_orders=False)
-
-        # Calculate market spread
-        if ask == 0 or bid == 0:
-            return None
-
-        return ask / bid - 1
-
-    def get_order_cancellation_fee(self, fee_asset):
-        """ Returns the order cancellation fee in the specified asset.
-
-            :param string | fee_asset: Asset in which the fee is wanted
-            :return: Cancellation fee as fee asset
-        """
-        # Get fee
-        fees = self.dex.returnFees()
-        limit_order_cancel = fees['limit_order_cancel']
-        return self.convert_fee(limit_order_cancel['fee'], fee_asset)
-
-    def get_order_creation_fee(self, fee_asset):
-        """ Returns the cost of creating an order in the asset specified
-
-            :param fee_asset: QUOTE, BASE, BTS, or any other
-            :return:
-        """
-        # Get fee
-        fees = self.dex.returnFees()
-        limit_order_create = fees['limit_order_create']
-        return self.convert_fee(limit_order_create['fee'], fee_asset)
-
-    def filter_buy_orders(self, orders, sort=None):
-        """ Return own buy orders from list of orders. Can be used to pick buy orders from a list
-            that is not up to date with the blockchain data.
-
-            :param list | orders: List of orders
-            :param string | sort: DESC or ASC will sort the orders accordingly, default None
-            :return list | buy_orders: List of buy orders only
-        """
-        buy_orders = []
-
-        # Filter buy orders
-        for order in orders:
-            # Check if the order is buy order, by comparing asset symbol of the order and the market
-            if order['base']['symbol'] == self.market['base']['symbol']:
-                buy_orders.append(order)
-
-        if sort:
-            buy_orders = self.sort_orders_by_price(buy_orders, sort)
-
-        return buy_orders
-
-    def filter_sell_orders(self, orders, sort=None, invert=True):
-        """ Return sell orders from list of orders. Can be used to pick sell orders from a list
-            that is not up to date with the blockchain data.
-
-            :param list | orders: List of orders
-            :param string | sort: DESC or ASC will sort the orders accordingly, default None
-            :param bool | invert: return inverted orders or not
-            :return list | sell_orders: List of sell orders only
-        """
-        sell_orders = []
-
-        # Filter sell orders
-        for order in orders:
-            # Check if the order is buy order, by comparing asset symbol of the order and the market
-            if order['base']['symbol'] != self.market['base']['symbol']:
-                # Invert order before appending to the list, this gives easier comparison in strategy logic
-                if invert:
-                    order = order.invert()
-                sell_orders.append(order)
-
-        if sort:
-            sell_orders = self.sort_orders_by_price(sell_orders, sort)
-
-        return sell_orders
-
-    def get_own_buy_orders(self, orders=None):
-        """ Get own buy orders from current market, or from a set of orders passed for this function.
-
-            :return: List of buy orders
-        """
-        if not orders:
-            # List of orders was not given so fetch everything from the market
-            orders = self.get_own_orders
-
-        return self.filter_buy_orders(orders)
-
-    def get_own_sell_orders(self, orders=None):
-        """ Get own sell orders from current market
-
-            :return: List of sell orders
-        """
-        if not orders:
-            # List of orders was not given so fetch everything from the market
-            orders = self.get_own_orders
-
-        return self.filter_sell_orders(orders)
-
-    def get_own_spread(self):
-        """ Returns the difference between own closest opposite orders.
-
-            :return: float or None: Own spread
-        """
-        try:
-            # Try fetching own orders
-            highest_own_buy_price = self.get_highest_own_buy_order().get('price')
-            lowest_own_sell_price = self.get_lowest_own_sell_order().get('price')
-        except AttributeError:
-            return None
-
-        # Calculate actual spread
-        actual_spread = lowest_own_sell_price / highest_own_buy_price - 1
-        return actual_spread
-
-    def get_updated_order(self, order_id):
-        """ Tries to get the updated order from the API. Returns None if the order doesn't exist
-
-            :param str|dict order_id: blockchain Order object or id of the order
-        """
-        if isinstance(order_id, dict):
-            order_id = order_id['id']
-
-        # At first, try to look up own orders. This prevents RPC calls whether requested order is own order
-        order = None
-        for limit_order in self.account['limit_orders']:
-            if order_id == limit_order['id']:
-                order = limit_order
-                break
-        else:
-            # We are using direct rpc call here because passing an Order object to self.get_updated_limit_order() give
-            # us weird error "Object of type 'BitShares' is not JSON serializable"
-            order = self.bitshares.rpc.get_objects([order_id])[0]
-
-        # Do not try to continue whether there is no order in the blockchain
-        if not order:
-            return None
-
-        updated_order = self.get_updated_limit_order(order)
-        return Order(updated_order, bitshares_instance=self.bitshares)
-
-    def execute(self):
-        """ Execute a bundle of operations
-
-            :return: dict: transaction
-        """
-        self.bitshares.blocking = "head"
-        r = self.bitshares.txbuffer.broadcast()
-        self.bitshares.blocking = False
-        return r
-
-    def is_buy_order(self, order):
-        """ Check whether an order is buy order
-
-            :param dict | order: dict or Order object
-            :return bool
-        """
-        # Check if the order is buy order, by comparing asset symbol of the order and the market
-        if order['base']['symbol'] == self.market['base']['symbol']:
-            return True
-        else:
-            return False
-
-    def is_current_market(self, base_asset_id, quote_asset_id):
-        """ Returns True if given asset id's are of the current market
-
-            :return: bool: True = Current market, False = Not current market
-        """
-        if quote_asset_id == self.market['quote']['id']:
-            if base_asset_id == self.market['base']['id']:
-                return True
-            return False
-
-        # Todo: Should we return true if market is opposite?
-        if quote_asset_id == self.market['base']['id']:
-            if base_asset_id == self.market['quote']['id']:
-                return True
-            return False
-
-        return False
-
-    def is_sell_order(self, order):
-        """ Check whether an order is sell order
-
-            :param dict | order: dict or Order object
-            :return bool
-        """
-        # Check if the order is sell order, by comparing asset symbol of the order and the market
-        if order['base']['symbol'] == self.market['quote']['symbol']:
-            return True
-        else:
-            return False
-
-=======
->>>>>>> 2ec26861
     def pause(self):
         """ Pause the worker
 
