--- conflicted
+++ resolved
@@ -145,15 +145,13 @@
         # Count of orders to be fetched from the API
         self.fetch_depth = 8
 
-<<<<<<< HEAD
         # What percent of balance the worker should use
         self.operational_percent_quote = self.worker.get('operational_percent_quote', 0) / 100
         self.operational_percent_base = self.worker.get('operational_percent_base', 0) / 100
-=======
+
         # Get Bitshares account and market for this worker
         self._account = Account(self.worker["account"], full=True, bitshares_instance=self.bitshares)
         self._market = Market(config["workers"][name]["market"], bitshares_instance=self.bitshares)
->>>>>>> d9fdaf8a
 
         # Set fee asset
         fee_asset_symbol = self.worker.get('fee_asset')
