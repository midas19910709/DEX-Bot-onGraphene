--- conflicted
+++ resolved
@@ -1451,7 +1451,6 @@
             earlier_quote = old_data.quote_total
             old_center_price = old_data.center_price
 
-<<<<<<< HEAD
             # Calculate max theoretical balances based on starting price
             old_maxquantity_base = earlier_base + earlier_quote * old_center_price
             old_maxquantity_quote = earlier_quote + earlier_base / old_center_price
@@ -1469,18 +1468,6 @@
             base_roi = maxquantity_base / old_maxquantity_base
             quote_roi = maxquantity_quote / old_maxquantity_quote
             profit = round(math.sqrt(base_roi * quote_roi) - 1, 4)
-=======
-            # Check that the earlier base and quote are not 0, to avoid ZeroDivision error
-            if earlier_base != 0 or earlier_quote != 0:
-                base_balance = self.count_asset(return_asset='base')
-                quote_balance = self.count_asset(return_asset='quote')
-                base = base_balance['base'].get('amount')
-                quote = quote_balance['quote'].get('amount')
-
-                base_roi = base / earlier_base
-                quote_roi = quote / earlier_quote
-                profit = round((math.sqrt(base_roi * quote_roi) - 1) * 100, 3)
->>>>>>> f243eb2c
 
         # Add to idle que
         idle_add(self.view.set_worker_profit, self.worker_name, float(profit))
