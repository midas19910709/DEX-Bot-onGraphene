--- conflicted
+++ resolved
@@ -84,65 +84,6 @@
         'error_ontick',
     ]
 
-<<<<<<< HEAD
-    @classmethod
-    def configure(cls, return_base_config=True):
-        """ Return a list of ConfigElement objects defining the configuration values for this class.
-
-            User interfaces should then generate widgets based on these values, gather data and save back to
-            the config dictionary for the worker.
-
-            NOTE: When overriding you almost certainly will want to call the ancestor and then
-            add your config values to the list.
-
-            :param return_base_config: bool:
-            :return: Returns a list of config elements
-        """
-
-        # Common configs
-        base_config = [
-            ConfigElement('account', 'string', '', 'Account',
-                          'BitShares account name for the bot to operate with',
-                          ''),
-            ConfigElement('market', 'string', 'USD:BTS', 'Market',
-                          'BitShares market to operate on, in the format ASSET:OTHERASSET, for example \"USD:BTS\"',
-                          r'[A-Z0-9\.]+[:\/][A-Z0-9\.]+'),
-            ConfigElement('fee_asset', 'string', 'BTS', 'Fee asset',
-                          'Asset to be used to pay transaction fees',
-                          r'[A-Z\.]+'),
-            ConfigElement('operational_percent_quote', 'float', 0, 'QUOTE balance %',
-                          'Max % of QUOTE asset available to this worker', (0, None, 2, '%')),
-            ConfigElement('operational_percent_base', 'float', 0, 'BASE balance %',
-                          'Max % of BASE asset available to this worker', (0, None, 2, '%')),
-        ]
-
-        if return_base_config:
-            return base_config
-        return []
-
-    @classmethod
-    def configure_details(cls, include_default_tabs=True):
-        """ Return a list of ConfigElement objects defining the configuration values for this class.
-
-            User interfaces should then generate widgets based on these values, gather data and save back to
-            the config dictionary for the worker.
-
-            NOTE: When overriding you almost certainly will want to call the ancestor and then
-            add your config values to the list.
-
-            :param include_default_tabs: bool:
-            :return: Returns a list of Detail elements
-        """
-
-        # Common configs
-        details = []
-
-        if include_default_tabs:
-            return details
-        return []
-
-=======
->>>>>>> efa46056
     def __init__(self,
                  name,
                  config=None,
