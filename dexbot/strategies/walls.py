--- conflicted
+++ resolved
@@ -5,9 +5,12 @@
 from dexbot.errors import InsufficientFundsError
 
 
-<<<<<<< HEAD
 class Walls(BaseStrategy):
-
+    """
+    Walls strategy
+    This strategy simply places a buy and a sell wall
+    """
+    
     @classmethod
     def configure(cls):
         return BaseStrategy.configure()+[
@@ -18,13 +21,7 @@
             ConfigElement("blocks","int",20,"number of blocks to wait before re-calculating",(0,10000)),
             ConfigElement("dry_run","bool",False,"Dry Run Mode\nIf Yes the bot won't buy or sell anything, just log what it would do.\nIf No, the bot will buy and sell for real.",None)
         ]
-=======
-class Strategy(BaseStrategy):
-    """
-    Walls strategy
-    This strategy simply places a buy and a sell wall
-    """
->>>>>>> 2decdf19
+
 
     def __init__(self, *args, **kwargs):
         super().__init__(*args, **kwargs)
