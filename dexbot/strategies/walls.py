from math import fabs
from collections import Counter
from bitshares.amount import Amount
from dexbot.basestrategy import BaseStrategy, ConfigElement
from dexbot.errors import InsufficientFundsError


class Walls(BaseStrategy):
    """
    Walls strategy
    """

    @classmethod
    def configure(cls):
        return BaseStrategy.configure()+[
            ConfigElement("spread", "int", 5, "the spread between sell and buy as percentage", (0, 100)),
            ConfigElement("threshold", "int", 5, "percentage the feed has to move before we change orders", (0, 100)),
            ConfigElement("buy", "float", 0.0, "the default amount to buy", (0.0, None)),
            ConfigElement("sell", "float", 0.0, "the default amount to sell", (0.0, None)),
            ConfigElement("blocks", "int", 20, "number of blocks to wait before re-calculating", (0, 10000)),
            ConfigElement("dry_run", "bool", False,
<<<<<<< HEAD
                          "Dry Run Mode\nIf Yes the bot won't buy or sell anything, just log what it would do.\n"
                          "If No, the bot will buy and sell for real.", None)
        ]


=======
                          "Dry Run Mode\nIf Yes the bot won't buy or sell anything, just log what it would do.\nIf No, the bot will buy and sell for real.", None)
        ]

>>>>>>> eab8895f
    def __init__(self, *args, **kwargs):
        super().__init__(*args, **kwargs)

        # Define Callbacks
        self.onMarketUpdate += self.test
        self.ontick += self.tick
        self.onAccount += self.test

        self.error_ontick = self.error
        self.error_onMarketUpdate = self.error
        self.error_onAccount = self.error

        # Counter for blocks
        self.counter = Counter()

        # Tests for actions
        self.test_blocks = self.worker.get("test", {}).get("blocks", 0)

    def error(self, *args, **kwargs):
        self.disabled = True
        self.cancelall()
        self.log.info(self.execute())

    def updateorders(self):
        """ Update the orders
        """
        self.log.info("Replacing orders")

        # Canceling orders
        self.cancelall()

        # Target
        target = self.worker.get("target", {})
        price = self.getprice()

        # prices
        buy_price = price * (1 - target["offsets"]["buy"] / 100)
        sell_price = price * (1 + target["offsets"]["sell"] / 100)

        # Store price in storage for later use
        self["feed_price"] = float(price)

        # Buy Side
        if float(self.balance(self.market["base"])) < buy_price * target["amount"]["buy"]:
            InsufficientFundsError(Amount(target["amount"]["buy"] * float(buy_price), self.market["base"]))
            self["insufficient_buy"] = True
        else:
            self["insufficient_buy"] = False
            self.market.buy(
                buy_price,
                Amount(target["amount"]["buy"], self.market["quote"]),
                account=self.account
            )

        # Sell Side
        if float(self.balance(self.market["quote"])) < target["amount"]["sell"]:
            InsufficientFundsError(Amount(target["amount"]["sell"], self.market["quote"]))
            self["insufficient_sell"] = True
        else:
            self["insufficient_sell"] = False
            self.market.sell(
                sell_price,
                Amount(target["amount"]["sell"], self.market["quote"]),
                account=self.account
            )

        self.log.info(self.execute())

    def getprice(self):
        """ Here we obtain the price for the quote and make sure it has
            a feed price
        """
        target = self.worker.get("target", {})
        if target.get("reference") == "feed":
            assert self.market == self.market.core_quote_market(), "Wrong market for 'feed' reference!"
            ticker = self.market.ticker()
            price = ticker.get("quoteSettlement_price")
            assert abs(price["price"]) != float("inf"), "Check price feed of asset! (%s)" % str(price)
        return price

    def tick(self, d):
        """ ticks come in on every block
        """
        if self.test_blocks:
            if not (self.counter["blocks"] or 0) % self.test_blocks:
                self.test()
            self.counter["blocks"] += 1

    def test(self, *args, **kwargs):
        """ Tests if the orders need updating
        """
        orders = self.orders

        # Test if still 2 orders in the market (the walls)
        if len(orders) < 2 and len(orders) > 0:
            if (
                not self["insufficient_buy"] and
                not self["insufficient_sell"]
            ):
                self.log.info("No 2 orders available. Updating orders!")
                self.updateorders()
        elif len(orders) == 0:
            self.updateorders()

        # Test if price feed has moved more than the threshold
        if (
            self["feed_price"] and
            fabs(1 - float(self.getprice()) / self["feed_price"]) > self.worker["threshold"] / 100.0
        ):
            self.log.info("Price feed moved by more than the threshold. Updating orders!")
            self.updateorders()<|MERGE_RESOLUTION|>--- conflicted
+++ resolved
@@ -5,7 +5,7 @@
 from dexbot.errors import InsufficientFundsError
 
 
-class Walls(BaseStrategy):
+class Strategy(BaseStrategy):
     """
     Walls strategy
     """
@@ -19,17 +19,9 @@
             ConfigElement("sell", "float", 0.0, "the default amount to sell", (0.0, None)),
             ConfigElement("blocks", "int", 20, "number of blocks to wait before re-calculating", (0, 10000)),
             ConfigElement("dry_run", "bool", False,
-<<<<<<< HEAD
-                          "Dry Run Mode\nIf Yes the bot won't buy or sell anything, just log what it would do.\n"
-                          "If No, the bot will buy and sell for real.", None)
-        ]
-
-
-=======
                           "Dry Run Mode\nIf Yes the bot won't buy or sell anything, just log what it would do.\nIf No, the bot will buy and sell for real.", None)
         ]
 
->>>>>>> eab8895f
     def __init__(self, *args, **kwargs):
         super().__init__(*args, **kwargs)
 
