--- conflicted
+++ resolved
@@ -136,30 +136,4 @@
         """ Ticks come in on every block """
         if not (self.counter or 0) % 3:
             self.maintain_strategy()
-<<<<<<< HEAD
-        self.counter += 1
-
-    def update_gui_slider(self):
-        """ Updates GUI slider on the workers list """
-        latest_price = self.ticker().get('latest', {}).get('price', None)
-        if not latest_price:
-            return
-
-        order_ids = None
-        orders = self.own_orders
-
-        if orders:
-            order_ids = [order['id'] for order in orders if 'id' in order]
-
-        total_balance = self.count_asset(order_ids)
-        total = (total_balance['quote'] * latest_price) + total_balance['base']
-
-        if not total:  # Prevent division by zero
-            percentage = 50
-        else:
-            percentage = (total_balance['base'] / total) * 100
-        idle_add(self.view.set_worker_slider, self.worker_name, percentage)
-        self['slider'] = percentage
-=======
-        self.counter += 1
->>>>>>> ddf89f28
+        self.counter += 1