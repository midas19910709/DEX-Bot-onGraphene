--- conflicted
+++ resolved
@@ -724,15 +724,10 @@
             amount = amount / (1 + self.increment)
 
         precision = self.market['quote']['precision']
-<<<<<<< HEAD
-        amount = previous_amount * (self.base_total_balance / orders_sum)
-        # amount / price = amount in QUOTE
-        amount = amount / price
-=======
         amount = previous_amount * (self.base_orders_balance / orders_sum)
         # We need to turn BASE amount into QUOTE amount (we will buy this QUOTE asset amount)
         amount = amount * price
->>>>>>> 3576a831
+
         amount = int(float(amount) * 10 ** precision) / (10 ** precision)
         price = previous_price
 
