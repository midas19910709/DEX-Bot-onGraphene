import time
import math
import bitsharesapi.exceptions
from datetime import datetime, timedelta
from functools import reduce
from bitshares.dex import Dex
from bitshares.amount import Amount

from .base import StrategyBase
from .config_parts.staggered_config import StaggeredConfig

class Strategy(StrategyBase):
    """ Staggered Orders strategy """

    @classmethod
    def configure(cls, return_base_config=True):
        return StaggeredConfig.configure(return_base_config)

    @classmethod
    def configure_details(cls, include_default_tabs=True):
        return StaggeredConfig.configure_details(include_default_tabs)

    def __init__(self, *args, **kwargs):
        super().__init__(*args, **kwargs)

        # Tick counter
        self.counter = 0

        # Define callbacks
        self.onMarketUpdate += self.maintain_strategy
        self.onAccount += self.maintain_strategy
        self.ontick += self.tick
        self.error_ontick = self.error
        self.error_onMarketUpdate = self.error
        self.error_onAccount = self.error

        # Worker parameters
        self.worker_name = kwargs.get('name')
        self.view = kwargs.get('view')
        self.mode = self.worker['mode']
        self.target_spread = self.worker['spread'] / 100
        self.increment = self.worker['increment'] / 100
        self.upper_bound = self.worker['upper_bound']
        self.lower_bound = self.worker['lower_bound']
        # This fill threshold prevents too often orders replacements draining fee_asset
        self.partial_fill_threshold = 0.15
        self.is_instant_fill_enabled = self.worker.get('instant_fill', True)
        self.is_center_price_dynamic = self.worker['center_price_dynamic']
        self.operational_depth = self.worker.get('operational_depth', 6)

        if self.is_center_price_dynamic:
            self.center_price = None
        else:
            self.center_price = self.worker['center_price']

        fee_sum = self.market['base'].market_fee_percent + self.market['quote'].market_fee_percent
        if self.target_spread - self.increment < fee_sum:
            self.log.error('Spread must be greater than increment by at least {}, refusing to work because worker'
                           ' will make losses'.format(fee_sum))
            self.disabled = True

        if self.operational_depth < 2:
            self.log.error('Operational depth should be at least 2 orders')
            self.disabled = True

        # Strategy variables
        # Assume we are in bootstrap mode by default. This prevents weird things when bootstrap was interrupted
        self.bootstrapping = True
        self.market_center_price = None
        self.old_center_price = None
        self.buy_orders = []
        self.sell_orders = []
        self.real_buy_orders = []
        self.real_sell_orders = []
        self.virtual_orders = []
        self.virtual_buy_orders = []
        self.virtual_sell_orders = []
        self.virtual_orders_restored = False
        self.actual_spread = self.target_spread + 1
        self.quote_total_balance = 0
        self.base_total_balance = 0
        self.quote_balance = None
        self.base_balance = None
        self.quote_asset_threshold = 0
        self.base_asset_threshold = 0
        self.min_increase_factor = 1.15
        self.mountain_max_increase_mode = False
        # Initial balance history elements should not be equal to avoid immediate bootstrap turn off
        self.quote_balance_history = [1, 2, 3]
        self.base_balance_history = [1, 2, 3]
        self.cached_orders = None

        # Dex instance used to get different fees for the market
        self.dex = Dex(self.bitshares)

        # Order expiration time
        self.expiration = 60 * 60 * 24 * 365 * 5
        self.start = datetime.now()
        self.last_check = datetime.now()

        # We do not waiting for order ids to be able to bundle operations
        self.returnOrderId = None

        # Minimal order amounts depending on defined increment
        self.order_min_base = 0
        self.order_min_quote = 0

        # Minimal check interval is needed to prevent event queue accumulation
        self.min_check_interval = 1
        self.max_check_interval = 120
        self.current_check_interval = self.min_check_interval

        if self.view:
            self.update_gui_profit()
            self.update_gui_slider()

    def maintain_strategy(self, *args, **kwargs):
        """ Logic of the strategy
            :param args:
            :param kwargs:
        """
        self.start = datetime.now()
        delta = self.start - self.last_check

        # Only allow to maintain whether minimal time passed.
        if delta < timedelta(seconds=self.current_check_interval):
            return

        # Get all user's orders on current market
        self.refresh_orders()

        # Check if market center price is calculated
        self.market_center_price = self.get_market_center_price(suppress_errors=True)

        # Set center price to manual value if needed. Manual center price works only when there are no orders
        if self.center_price and not (self.buy_orders or self.sell_orders):
            self.log.debug('Using manual center price because of no sell or buy orders')
            self.market_center_price = self.center_price

        # On empty market we need manual center price anyway
        if not self.market_center_price:
            if self.center_price:
                self.market_center_price = self.center_price
            else:
                # Still not have market_center_price? Empty market, don't continue
                self.log.warning('Cannot calculate center price on empty market, please set is manually')
                return

        # Calculate balances, and use orders from previous call of self.refresh_orders() to reduce API calls
        self.refresh_balances(use_cached_orders=True)

        # Store balance entry for profit estimation if needed
        self.store_profit_estimation_data()

        # Calculate minimal orders amounts based on asset precision
<<<<<<< HEAD
        if not self.order_min_base or not self.order_min_quote:
            self.calculate_min_amounts()

        # Calculate asset thresholds once
        if not self.quote_asset_threshold or not self.base_asset_threshold:
=======
        if not self.order_min_base or self.order_min_quote:
            self.calculate_min_amounts()

        # Calculate asset thresholds once
        if not self.quote_asset_threshold or self.base_asset_threshold:
>>>>>>> 134a4c6c
            self.calculate_asset_thresholds()

        # Remove orders that exceed boundaries
        success = self.remove_outside_orders(self.sell_orders, self.buy_orders)
        if not success:
            # Return back to beginning
            self.log_maintenance_time()
            return

        # Restore virtual orders on startup if needed
        if not self.virtual_orders_restored:
            self.restore_virtual_orders()

            if self.virtual_orders_restored:
                self.log.info('Virtual orders restored')
                self.log_maintenance_time()
                return

        # Replace excessive real orders with virtual ones, buy side
        if self.real_buy_orders and len(self.real_buy_orders) > self.operational_depth + 5:
            # Note: replace should happen only if next order is same-sized. Otherwise it will break proper allocation
            test_order = self.place_further_order('base', self.real_buy_orders[-2], place_order=False)
            diff = abs(test_order['amount'] - self.real_buy_orders[-1]['quote']['amount'])
            if diff <= self.order_min_quote:
                self.replace_real_order_with_virtual(self.real_buy_orders[-1])

        # Replace excessive real orders with virtual ones, sell side
        if self.real_sell_orders and len(self.real_sell_orders) > self.operational_depth + 5:
            test_order = self.place_further_order('quote', self.real_sell_orders[-2], place_order=False)
            diff = abs(test_order['amount'] - self.real_sell_orders[-1]['base']['amount'])
            if diff <= self.order_min_quote:
                self.replace_real_order_with_virtual(self.real_sell_orders[-1])

        # Check for operational depth, buy side
        if (self.virtual_buy_orders and
                len(self.real_buy_orders) < self.operational_depth and
                not self.bootstrapping):
            """
                Note: if boostrap is on and there is nothing to allocate, this check would not work until some orders
                will be filled. This means that changing `operational_depth` config param will not work immediately.

                We need to wait until bootstrap is off because during initial orders placement this would start to place
                real orders without waiting until all range will be covered.
            """
            self.replace_virtual_order_with_real(self.virtual_buy_orders[0])
            self.log_maintenance_time()
            return

        # Check for operational depth, sell side
        if (self.virtual_sell_orders and
                len(self.real_sell_orders) < self.operational_depth and
                not self.bootstrapping):
            self.replace_virtual_order_with_real(self.virtual_sell_orders[0])
            self.log_maintenance_time()
            return

        # Prepare to bundle operations into single transaction
        self.bitshares.bundle = True

        # BASE asset check
        if self.base_balance > self.base_asset_threshold:
            # Allocate available BASE funds
            self.allocate_asset('base', self.base_balance)

        # QUOTE asset check
        if self.quote_balance > self.quote_asset_threshold:
            # Allocate available QUOTE funds
            self.allocate_asset('quote', self.quote_balance)

        # Send pending operations
        trx_executed = False
        if not self.bitshares.txbuffer.is_empty():
            trx_executed = True
            try:
                self.execute()
            except bitsharesapi.exceptions.RPCError:
                """ Handle exception without stopping the worker. The goal is to handle race condition when partially
                    filled order was further filled before we actually replaced them.
                """
                self.log.exception('Got exception during broadcasting trx:')
                return
        self.bitshares.bundle = False

        # Maintain the history of free balances after maintenance runs.
        # Save exactly key values instead of full key because it may be modified later on.
        self.refresh_balances(total_balances=False)
        self.base_balance_history.append(self.base_balance['amount'])
        self.quote_balance_history.append(self.quote_balance['amount'])
        if len(self.base_balance_history) > 3:
            del self.base_balance_history[0]
            del self.quote_balance_history[0]

        # Greatly increase check interval to lower CPU load whether there is no funds to allocate or we cannot
        # allocate funds for some reason
        if (self.current_check_interval == self.min_check_interval and
                self.base_balance_history[1] == self.base_balance_history[2] and
                self.quote_balance_history[1] == self.quote_balance_history[2]):
            # Balance didn't changed, so we can reduce maintenance frequency
            self.log.debug('Raising check interval up to {} seconds to reduce CPU usage'.format(
                           self.max_check_interval))
            self.current_check_interval = self.max_check_interval
        elif (self.current_check_interval == self.max_check_interval and
              (self.base_balance_history[1] != self.base_balance_history[2] or
               self.quote_balance_history[1] != self.quote_balance_history[2])):
            # Balance changed, increase maintenance frequency to allocate more quickly
            self.log.debug('Reducing check interval to {} seconds because of changed '
                           'balances'.format(self.min_check_interval))
            self.current_check_interval = self.min_check_interval

        # Do not continue whether balances are changing or bootstrap is on
        if (self.bootstrapping or
                self.base_balance_history[0] != self.base_balance_history[2] or
                self.quote_balance_history[0] != self.quote_balance_history[2] or
                trx_executed):
            self.last_check = datetime.now()
            self.log_maintenance_time()
            return

        # There are no funds and current orders aren't close enough, try to fix the situation by shifting orders.
        # This is a fallback logic.

        # Get highest buy and lowest sell prices from orders
        highest_buy_price = 0
        lowest_sell_price = 0

        if self.buy_orders:
            highest_buy_price = self.buy_orders[0].get('price')

        if self.sell_orders:
            lowest_sell_price = self.sell_orders[0].get('price')
            # Invert the sell price to BASE so it can be used in comparison
            lowest_sell_price = lowest_sell_price ** -1

        if highest_buy_price and lowest_sell_price:
            self.actual_spread = (lowest_sell_price / highest_buy_price) - 1
            if self.actual_spread < self.target_spread + self.increment:
                # Target spread is reached, no need to cancel anything
                self.last_check = datetime.now()
                self.log_maintenance_time()
                return
            elif self.buy_orders:
                # If target spread is not reached and no balance to allocate, cancel lowest buy order
                self.log.info('Free balances are not changing, bootstrap is off and target spread is not reached. '
                              'Cancelling lowest buy order as a fallback')
                self.cancel_orders_wrapper(self.buy_orders[-1])

        self.last_check = datetime.now()
        self.log_maintenance_time()

        # Update profit estimate
        if self.view:
            self.update_gui_profit()

    def log_maintenance_time(self):
        """ Measure time from self.start and print a log message
        """
        delta = datetime.now() - self.start
        self.log.debug('Maintenance execution took: {:.2f} seconds'.format(delta.total_seconds()))

    def calculate_min_amounts(self):
        """ Calculate minimal order amounts depending on defined increment
        """
        self.order_min_base = 2 * 10 ** -self.market['base']['precision'] / self.increment
        self.order_min_quote = 2 * 10 ** -self.market['quote']['precision'] / self.increment

    def calculate_asset_thresholds(self):
        """ Calculate minimal asset thresholds to allocate.

            The goal is to avoid trying to allocate too small amounts which may lead to "Trying to buy/sell 0"
            situations.
        """
        # Keep at least N of precision
        reserve_ratio = 10

        if self.market['quote']['precision'] <= self.market['base']['precision']:
            self.quote_asset_threshold = reserve_ratio * 10 ** -self.market['quote']['precision']
            self.base_asset_threshold = self.quote_asset_threshold * self.market_center_price
        else:
            self.base_asset_threshold = reserve_ratio * 10 ** -self.market['base']['precision']
            self.quote_asset_threshold = self.base_asset_threshold / self.market_center_price

    def refresh_balances(self, total_balances=True, use_cached_orders=False):
        """ This function is used to refresh account balances
            :param bool | total_balances: refresh total balance or skip it
            :param bool | use_cached_orders: when calculating orders balance, use cached orders from self.cached_orders
        """
        virtual_orders_base_balance = 0
        virtual_orders_quote_balance = 0

        # Get current account balances
        account_balances = self.count_asset(order_ids=[], return_asset=True)

        self.base_balance = account_balances['base']
        self.quote_balance = account_balances['quote']

        # Reserve fees for N orders
        reserve_num_orders = 200
        fee_reserve = reserve_num_orders * self.get_order_creation_fee(self.fee_asset)

        # Finally, reserve only required asset
        if self.fee_asset['id'] == self.market['base']['id']:
            self.base_balance['amount'] = self.base_balance['amount'] - fee_reserve
        elif self.fee_asset['id'] == self.market['quote']['id']:
            self.quote_balance['amount'] = self.quote_balance['amount'] - fee_reserve

        # Exclude balances allocated into virtual orders
        if self.virtual_orders:
            buy_orders = self.filter_buy_orders(self.virtual_orders)
            sell_orders = self.filter_sell_orders(self.virtual_orders, invert=False)
            virtual_orders_base_balance = reduce((lambda x, order: x + order['base']['amount']), buy_orders, 0)
            virtual_orders_quote_balance = reduce((lambda x, order: x + order['base']['amount']), sell_orders, 0)
            self.base_balance['amount'] -= virtual_orders_base_balance
            self.quote_balance['amount'] -= virtual_orders_quote_balance

        if not total_balances:
            # Caller doesn't interesting in balances of real orders
            return

        # Balance per asset from orders
        if use_cached_orders and self.cached_orders:
            orders = self.cached_orders
        else:
            orders = self.get_own_orders
        order_ids = [order['id'] for order in orders]
        orders_balance = self.get_allocated_assets(order_ids)

        # Total balance per asset (orders balance and available balance)
        self.quote_total_balance = orders_balance['quote'] + self.quote_balance['amount'] + virtual_orders_quote_balance
        self.base_total_balance = orders_balance['base'] + self.base_balance['amount'] + virtual_orders_base_balance

    def refresh_orders(self):
        """ Updates buy and sell orders
        """
        orders = self.get_own_orders
        self.cached_orders = orders

        # Sort virtual orders
        self.virtual_buy_orders = self.filter_buy_orders(self.virtual_orders, sort='DESC')
        self.virtual_sell_orders = self.filter_sell_orders(self.virtual_orders, sort='DESC', invert=False)

        # Sort real orders
        self.real_buy_orders = self.filter_buy_orders(orders, sort='DESC')
        self.real_sell_orders = self.filter_sell_orders(orders, sort='DESC', invert=False)

        # Concatenate orders and virtual_orders
        orders = orders + self.virtual_orders

        # Sort orders so that order with index 0 is closest to the center price and -1 is furthers
        self.buy_orders = self.filter_buy_orders(orders, sort='DESC')
        self.sell_orders = self.filter_sell_orders(orders, sort='DESC', invert=False)

    def remove_outside_orders(self, sell_orders, buy_orders):
        """ Remove orders that exceed boundaries
            :param list | sell_orders: User's sell orders
            :param list | buy_orders: User's buy orders
        """
        orders_to_cancel = []

        # Remove sell orders that exceed boundaries
        for order in sell_orders:
            order_price = order['price'] ** -1
            if order_price > self.upper_bound:
                self.log.info('Cancelling sell order outside range: {:.8f}'.format(order_price))
                orders_to_cancel.append(order)

        # Remove buy orders that exceed boundaries
        for order in buy_orders:
            order_price = order['price']
            if order_price < self.lower_bound:
                self.log.info('Cancelling buy order outside range: {:.8f}'.format(order_price))
                orders_to_cancel.append(order)

        if orders_to_cancel:
            # We are trying to cancel all orders in one try
            success = self.cancel_orders_wrapper(orders_to_cancel, batch_only=True)
            # Refresh orders to prevent orders outside boundaries being in the future comparisons
            self.refresh_orders()
            # Batch cancel failed, repeat cancelling only one order
            if success:
                return True
            else:
                self.log.debug('Batch cancel failed, failing back to cancelling single order')
                self.cancel_orders_wrapper(orders_to_cancel[0])
                # To avoid GUI hanging cancel only one order and let switch to another worker
                return False

        return True

    def restore_virtual_orders(self):
        """ Create virtual further orders in batch manner. This helps to place further orders quickly on startup.
        """
        if self.buy_orders:
            furthest_order = self.real_buy_orders[-1]
            while furthest_order['price'] > self.lower_bound * (1 + self.increment):
                furthest_order = self.place_further_order('base', furthest_order, virtual=True)
                if not isinstance(furthest_order, VirtualOrder):
                    # Failed to place order
                    break

        if self.sell_orders:
            furthest_order = self.real_sell_orders[-1]
            while furthest_order['price'] ** -1 < self.upper_bound / (1 + self.increment):
                furthest_order = self.place_further_order('quote', furthest_order, virtual=True)
                if not isinstance(furthest_order, VirtualOrder):
                    # Failed to place order
                    break

        # Set "restored" flag anyway to not break initial bootstrap
        self.virtual_orders_restored = True

    def replace_real_order_with_virtual(self, order):
        """ Replace real limit order with virtual order

            :param Order | order: market order to replace
            :return bool | True = order replace success
                           False = order replace failed

            Logic:
            1. Cancel real order
            2. Wait until transaction included in head block
            3. Place virtual order
        """
        success = self.cancel_orders(order)
        if success and order['base']['symbol'] == self.market['base']['symbol']:
            quote_amount = order['quote']['amount']
            price = order['price']
            self.log.info('Replacing real buy order with virtual')
            self.place_virtual_buy_order(quote_amount, price)
        elif success and order['base']['symbol'] == self.market['quote']['symbol']:
            quote_amount = order['base']['amount']
            price = order['price'] ** -1
            self.log.info('Replacing real sell order with virtual')
            self.place_virtual_sell_order(quote_amount, price)
        else:
            return False

    def replace_virtual_order_with_real(self, order):
        """ Replace virtual order with real one

            :param Order | order: market order to replace
            :return bool | True = order replace success
                           False = order replace failed

            Logic:
            1. Place real order instead of virtual
            2. Wait until transaction included in head block
            3. Remove existing virtual order
        """
        if order['base']['symbol'] == self.market['base']['symbol']:
            quote_amount = order['quote']['amount']
            price = order['price']
            self.log.info('Replacing virtual buy order with real order')
            try:
                new_order = self.place_market_buy_order(quote_amount, price, returnOrderId=True)
            except bitsharesapi.exceptions.RPCError:
                self.log.exception('Error broadcasting trx:')
                return False
        else:
            quote_amount = order['base']['amount']
            price = order['price'] ** -1
            self.log.info('Replacing virtual sell order with real order')
            try:
                new_order = self.place_market_sell_order(quote_amount, price, returnOrderId=True)
            except bitsharesapi.exceptions.RPCError:
                self.log.exception('Error broadcasting trx:')
                return False

        if new_order:
            # Cancel virtual order
            self.cancel_orders_wrapper(order)
            return True
        return False

    def store_profit_estimation_data(self, force=False):
        """ Stores balance history entry if center price moved enough

            :param bool | force: True = force store data, False = store data only on center price change
        """
        need_store = False
        account = self.config['workers'][self.worker_name].get('account')

        if force:
            need_store = True

        # If old center price is not set, try fetch from the db
        if not self.old_center_price and not force:
            old_data = self.get_recent_balance_entry(account, self.worker_name, self.base_asset, self.quote_asset)
            if old_data:
                self.old_center_price = old_data.center_price
            else:
                need_store = True

        if self.old_center_price and self.market_center_price and not force:
            # Check if center price changed more than increment
            diff = abs(self.old_center_price - self.market_center_price) / self.old_center_price
            if diff > self.increment:
                self.log.debug('Center price change is {:.2%}, need to store balance data'.format(diff))
                need_store = True

        if need_store and self.market_center_price:
            timestamp = time.time()
            self.log.debug('Storing balance data at center price {:.8f}'.format(self.market_center_price))
            self.store_balance_entry(account, self.worker_name, self.base_total_balance, self.base_asset,
                                     self.quote_total_balance, self.quote_asset, self.market_center_price, timestamp)
            # Cache center price for later comparisons
            self.old_center_price = self.market_center_price

    def allocate_asset(self, asset, asset_balance):
        """ Allocates available asset balance as buy or sell orders.

            :param str | asset: 'base' or 'quote'
            :param Amount | asset_balance: Amount of the asset available to use
        """
        self.log.debug('Need to allocate {}: {}'.format(asset, asset_balance))
        closest_opposite_order = None
        closest_opposite_price = 0
        opposite_asset_limit = None
        opposite_orders = []
        order_type = ''
        own_asset_limit = None
        own_orders = []
        own_threshold = 0
        own_symbol = ''
        own_precision = 0
        opposite_precision = 0
        opposite_symbol = ''
        increase_finished = False

        if asset == 'base':
            order_type = 'buy'
            own_symbol = self.base_balance['symbol']
            opposite_symbol = self.quote_balance['symbol']
            own_orders = self.buy_orders
            opposite_orders = self.sell_orders
            own_threshold = self.base_asset_threshold
            own_precision = self.market['base']['precision']
            opposite_precision = self.market['quote']['precision']
        elif asset == 'quote':
            order_type = 'sell'
            own_symbol = self.quote_balance['symbol']
            opposite_symbol = self.base_balance['symbol']
            own_orders = self.sell_orders
            opposite_orders = self.buy_orders
            own_threshold = self.quote_asset_threshold
            own_precision = self.market['quote']['precision']
            opposite_precision = self.market['quote']['precision']

        if own_orders:
            # Get currently the furthest and closest orders
            furthest_own_order = own_orders[-1]
            closest_own_order = own_orders[0]
            furthest_own_order_price = furthest_own_order['price']
            if asset == 'quote':
                furthest_own_order_price = furthest_own_order_price ** -1

            # Calculate actual spread
            if opposite_orders:
                closest_opposite_order = opposite_orders[0]
                closest_opposite_price = closest_opposite_order['price'] ** -1
            elif asset == 'base':
                # For one-sided start, calculate closest_opposite_price empirically
                closest_opposite_price = self.market_center_price * (1 + self.target_spread / 2)
            elif asset == 'quote':
                closest_opposite_price = (self.market_center_price / (1 + self.target_spread / 2)) ** -1

            closest_own_price = closest_own_order['price']
            self.actual_spread = (closest_opposite_price / closest_own_price) - 1

            if self.actual_spread >= self.target_spread + self.increment:
                if not self.check_partial_fill(closest_own_order, fill_threshold=0):
                    # Replace closest order if it was partially filled for any %
                    """ Note on partial filled orders handling: if target spread is not reached and we need to place
                        closer order, we need to make sure current closest order is 100% unfilled. When target spread is
                        reached, we are replacing order only if it was filled no less than `self.fill_threshold`. This
                        helps to avoid too often replacements.
                    """
                    self.replace_partially_filled_order(closest_own_order)
                    return

                if (self.bootstrapping and
                        self.base_balance_history[2] == self.base_balance_history[0] and
                        self.quote_balance_history[2] == self.quote_balance_history[0] and
                        opposite_orders):
                    # Turn off bootstrap mode whether we're didn't allocated assets during previous 3 maintenance
                    self.log.debug('Turning bootstrapping off: actual_spread > target_spread, we have free '
                                   'balances and cannot allocate them normally 3 times in a row')
                    self.bootstrapping = False

                """ Note: because we're using operations batching, there is possible a situation when we will have
                    both free balances and `self.actual_spread >= self.target_spread + self.increment`. In such case
                    there will be TWO orders placed, one buy and one sell despite only one would be enough to reach
                    target spread. Sure, we can add a workaround for that by overriding `closest_opposite_price` for
                    second call of allocate_asset(). We are not doing this because we're not doing assumption on
                    which side order (buy or sell) should be placed first. So, when placing two closer orders from
                    both sides, spread will be no less than `target_spread - increment`, thus not making any loss.
                """

                # Place order closer to the center price
                self.log.debug('Placing closer {} order; actual spread: {:.4%}, target + increment: {:.4%}'
                               .format(order_type, self.actual_spread, self.target_spread + self.increment))
                if self.bootstrapping:
                    self.place_closer_order(asset, closest_own_order)
                elif opposite_orders and self.actual_spread - self.increment < self.target_spread + self.increment:
                    """ Place max-sized closer order if only one order needed to reach target spread (avoid unneeded
                        increases)
                    """
                    self.place_closer_order(asset, closest_own_order, allow_partial=True)
                elif opposite_orders:
                    # Place order limited by size of the opposite-side order
                    if self.mode == 'mountain':
                        opposite_asset_limit = closest_opposite_order['base']['amount'] * (1 + self.increment)
                        own_asset_limit = None
                        self.log.debug('Limiting {} order by opposite order: {:.{prec}f} {}'.format(
                                       order_type, opposite_asset_limit, opposite_symbol, prec=opposite_precision))
                    elif ((self.mode == 'buy_slope' and asset == 'base') or
                            (self.mode == 'sell_slope' and asset == 'quote')):
                        opposite_asset_limit = None
                        own_asset_limit = closest_opposite_order['quote']['amount']
                        self.log.debug('Limiting {} order by opposite order: {:.{prec}f} {}'
                                       .format(order_type, own_asset_limit, own_symbol, prec=own_precision))
                    elif self.mode == 'neutral':
                        opposite_asset_limit = closest_opposite_order['base']['amount'] * \
                                               math.sqrt(1 + self.increment)
                        own_asset_limit = None
                        self.log.debug('Limiting {} order by opposite order: {:.{prec}f} {}'.format(
                                       order_type, opposite_asset_limit, opposite_symbol, prec=opposite_precision))
                    elif (self.mode == 'valley' or
                          (self.mode == 'buy_slope' and asset == 'quote') or
                          (self.mode == 'sell_slope' and asset == 'base')):
                        opposite_asset_limit = closest_opposite_order['base']['amount']
                        own_asset_limit = None
                        self.log.debug('Limiting {} order by opposite order: {:.{prec}f} {}'.format(
                            order_type, opposite_asset_limit, opposite_symbol, prec=opposite_precision))
                    allow_partial = True if asset == 'quote' else False
                    self.place_closer_order(asset, closest_own_order, own_asset_limit=own_asset_limit,
                                            opposite_asset_limit=opposite_asset_limit, allow_partial=allow_partial)
                else:
                    # Opposite side probably reached range bound, allow to place partial order
                    self.place_closer_order(asset, closest_own_order, allow_partial=True)

                # Store balance data whether new actual spread will match target spread
                if self.actual_spread + self.increment >= self.target_spread and not self.bitshares.txbuffer.is_empty():
                    # Transactions are not yet sent, so balance refresh is not needed
                    self.store_profit_estimation_data(force=True)
            elif not opposite_orders:
                # Do not try to do anything than placing closer order whether there is no opposite orders
                return
            else:
                # Target spread is reached, let's allocate remaining funds
                if not self.check_partial_fill(closest_own_order, fill_threshold=0):
                    """ Detect partially filled order on the own side and reserve funds to replace order in case
                        opposite oreder will be fully filled.
                    """
                    funds_to_reserve = closest_own_order['base']['amount']
                    self.log.debug('Partially filled order on own side, reserving funds to replace: '
                                   '{:.{prec}f} {}'.format(funds_to_reserve, own_symbol, prec=own_precision))
                    asset_balance -= funds_to_reserve

                if not self.check_partial_fill(closest_opposite_order, fill_threshold=0):
                    """ Detect partially filled order on the opposite side and reserve appropriate amount to place
                        closer order. We adding some additional reserve to be able to place next order whether
                        new allocation round will be started, this is mostly for valley-like modes.
                    """
                    funds_to_reserve = 0
                    additional_reserve = max(1 + self.increment, self.min_increase_factor) * 1.05
                    closer_own_order = self.place_closer_order(asset, closest_own_order, place_order=False)

                    if asset == 'base':
                        funds_to_reserve = closer_own_order['amount'] * closer_own_order['price'] * additional_reserve
                    elif asset == 'quote':
                        funds_to_reserve = closer_own_order['amount'] * additional_reserve
                    self.log.debug('Partially filled order on opposite side, reserving funds for next {} order: '
                                   '{:.{prec}f} {}'.format(order_type, funds_to_reserve, own_symbol,
                                                           prec=own_precision))
                    asset_balance -= funds_to_reserve

                if asset_balance > own_threshold:
                    # Allocate excess funds
                    if ((asset == 'base' and furthest_own_order_price /
                         (1 + self.increment) < self.lower_bound) or
                            (asset == 'quote' and furthest_own_order_price *
                             (1 + self.increment) > self.upper_bound)):
                        # Lower/upper bound has been reached and now will start allocating rest of the balance.
                        self.bootstrapping = False
                        self.log.debug('Increasing sizes of {} orders'.format(order_type))
                        increase_finished = self.increase_order_sizes(asset, asset_balance, own_orders)
                    else:
                        # Range bound is not reached, we need to add additional orders at the extremes
                        self.bootstrapping = False
                        self.log.debug('Placing further order than current furthest {} order'.format(order_type))
                        self.place_further_order(asset, furthest_own_order, allow_partial=True)
                else:
                    increase_finished = True

            if (increase_finished and not self.check_partial_fill(closest_own_order)
                    and not self.check_partial_fill(closest_opposite_order, fill_threshold=0)):
                """ Replace partially filled closest orders only when allocation of excess funds was finished. This
                    would prevent an abuse case when we are operating inactive market. An attacker can massively dump
                    the price and then he can buy back the asset cheaper. Similar case may happen on the "normal" market
                    on significant price drops or spikes.

                    The logic how it works is following:
                    1. If we have partially filled closest orders, reserve fuds to replace them later
                    2. If we have excess funds, allocate them by increasing order sizes or expand bounds if needed
                    3. When increase is finished, replace partially filled closest orders

                    Thus we are don't need to precisely count how much was filled on closest orders.
                """
                # Refresh balances to make "reserved" funds available
                self.refresh_balances(use_cached_orders=True)
                self.replace_partially_filled_order(closest_own_order)
            elif (increase_finished and not self.check_partial_fill(closest_opposite_order, fill_threshold=(
                    1 - self.partial_fill_threshold)) and self.bitshares.txbuffer.is_empty()):
                # Dust order on opposite side, cancel dust order and place closer order
                # Require empty txbuffer to avoid rare condition when order may be already canceled from
                # replace_partially_filled_order() call
                self.log.info('Cancelling dust order at opposite side, placing closer {} order'.format(order_type))
                self.cancel_orders_wrapper(closest_opposite_order)
                self.refresh_balances(use_cached_orders=True)
                self.place_closer_order(asset, closest_own_order, allow_partial=True)
        else:
            # Place first buy order as close to the lower bound as possible
            self.bootstrapping = True
            order = None
            self.log.debug('Placing first {} order'.format(order_type))
            if asset == 'base':
                order = self.place_lowest_buy_order(asset_balance)
            elif asset == 'quote':
                order = self.place_highest_sell_order(asset_balance)

            # Place all virtual orders at once
            while isinstance(order, VirtualOrder):
                order = self.place_closer_order(asset, order)

        # Get latest orders only when we are not bundling operations
        if self.returnOrderId:
            self.refresh_orders()

    def increase_order_sizes(self, asset, asset_balance, orders):
        """ Checks which order should be increased in size and replaces it
            with a maximum size order, according to global limits. Logic
            depends on mode in question.

            Mountain:
            Maximize order size as close to center as possible. When all orders are max, the new increase round is
            started from the furthest order.

            Neutral:
            Try to flatten everything by increasing order sizes to neutral. When everything is correct, maximize
            closest orders and then increase other orders to match that.

            Valley:
            Maximize order sizes as far as possible from center first. When all orders are max, the new increase round
            is started from the closest-to-center order.

            Buy slope:
            Maximize order size as low as possible. Buy orders maximized as far as possible (same as valley), and sell
            orders as close as possible to cp (same as mountain).

            Sell slope:
            Maximize order size as high as possible. Buy orders as close (same as mountain), and sell orders as far as
            possible from cp (same as valley).

            :param str | asset: 'base' or 'quote', depending if checking sell or buy
            :param Amount | asset_balance: Balance of the account
            :param list | orders: List of buy or sell orders
            :return bool | True = all available funds was allocated
                           False = not all funds was allocated, can increase more orders next time
        """

        def increase_single_order(asset, order, new_order_amount):
            """ To avoid code doubling, use this unified function to increase single order

                :param str | asset: 'base' or 'quote', depending if checking sell or buy
                :param order | order: order needed to be increased
                :param float | new_order_amount: BASE or QUOTE amount of a new order (depending on asset)
                :return bool | True = available funds was allocated, cannot allocate remainder
                               False = not all funds was allocated, can increase more orders next time
            """
            quote_amount = 0
            price = 0
            order_type = ''
            order_amount = order['base']['amount']

            if asset == 'quote':
                order_type = 'sell'
                price = (order['price'] ** -1)
                # New order amount must be at least x2 precision bigger
                new_order_amount = max(
                    new_order_amount, order['base']['amount'] + 2 * 10 ** -self.market['quote']['precision']
                )
                quote_amount = new_order_amount
            elif asset == 'base':
                order_type = 'buy'
                price = order['price']
                # New order amount must be at least x2 precision bigger
                new_order_amount = max(new_order_amount,
                                       order['base']['amount'] + 2 * 10 ** -self.market['base']['precision'])
                quote_amount = new_order_amount / price

            if asset_balance < new_order_amount - order['for_sale']['amount']:
                # Balance should be enough to replace partially filled order
                self.log.debug('Not enough balance to increase {} order at price {:.8f}'
                               .format(order_type, price))
                return True

            self.log.info('Increasing {} order at price {:.8f} from {:.{prec}f} to {:.{prec}f} {}'
                          .format(order_type, price, order_amount, new_order_amount, symbol, prec=precision))
            self.log.debug('Cancelling {} order in increase_order_sizes(); mode: {}, amount: {}, price: {:.8f}'
                           .format(order_type, self.mode, order_amount, price))
            self.cancel_orders_wrapper(order)
            if asset == 'quote':
                if isinstance(order, VirtualOrder):
                    self.place_virtual_sell_order(quote_amount, price)
                else:
                    self.place_market_sell_order(quote_amount, price)
            elif asset == 'base':
                if isinstance(order, VirtualOrder):
                    self.place_virtual_buy_order(quote_amount, price)
                else:
                    self.place_market_buy_order(quote_amount, price)

            # Only one increase at a time. This prevents running more than one increment round simultaneously
            return False

        total_balance = 0
        symbol = ''
        precision = 0
        new_order_amount = 0
        furthest_order_bound = 0

        if asset == 'quote':
            total_balance = self.quote_total_balance
            symbol = self.market['quote']['symbol']
            precision = self.market['quote']['precision']
        elif asset == 'base':
            total_balance = self.base_total_balance
            symbol = self.market['base']['symbol']
            precision = self.market['base']['precision']

        # Mountain mode:
        if (self.mode == 'mountain' or
                (self.mode == 'buy_slope' and asset == 'quote') or
                (self.mode == 'sell_slope' and asset == 'base')):
            """ Starting from the furthest order. For each order, see if it is approximately
                maximum size.
                If it is, move on to next.
                If not, cancel it and replace with maximum size order. Then return.
                If highest_sell_order is reached, increase it to maximum size

                Maximum size is:
                1. As many "amount * (1 + increment)" as the order further (further_bound)
                AND
                2. As many "amount" as the order closer to center (closer_bound)

                Note: for buy orders "amount" is BASE asset amount, and for sell order "amount" is QUOTE.

                Also when making an order it's size always will be limited by available free balance
            """
            # Get orders and amounts to be compared. Note: orders are sorted from low price to high
            for order in orders:
                order_index = orders.index(order)
                order_amount = order['base']['amount']
                is_closest_order = False

                # This check prevents choosing order with index lower than the list length
                if order_index == 0:
                    # In case checking the first order, use the same order, but increased by 1 increment
                    # This allows our closest order amount exceed highest opposite-side order amount
                    closer_order = order
                    closer_bound = closer_order['base']['amount'] * (1 + self.increment)
                    is_closest_order = True
                else:
                    closer_order = orders[order_index - 1]
                    closer_bound = closer_order['base']['amount']

                # This check prevents choosing order with index higher than the list length
                if order_index + 1 < len(orders):
                    # Current order is a not furthest order
                    further_order = orders[order_index + 1]
                    is_least_order = False
                else:
                    # Current order is furthest order
                    further_order = orders[order_index]
                    is_least_order = True

                further_bound = further_order['base']['amount'] * (1 + self.increment)

                if (further_bound > order_amount * (1 + self.increment / 10) < closer_bound and
                        further_bound - order_amount >= order_amount * self.increment / 2):
                    # Calculate new order size and place the order to the market
                    """ To prevent moving liquidity away from center, let new order be no more than `order_amount *
                        increase_factor`. This is for situations when we increasing order on side which was previously
                        bigger. Example: buy side, amounts in QUOTE:
                        [1000 1000 1000 100 100 100 <center>]

                        Without increase_factor:
                        [1000 1000 1000 1000 100 100 <center>]

                        With increase_factor:
                        [1000 1000 1000 200 100 100 <center>]
                        [1000 1000 1000 200 200 100 <center>]
                        [1000 1000 1000 200 200 200 <center>]

                        At the same time, we want MAX orders size increase for ALL orders in case of external transfer
                        of new funds. To achieve this we are setting self.mountain_max_increase_mode flag when
                        examining furthest order.
                    """
                    new_order_amount = further_bound

                    if not self.mountain_max_increase_mode:
                        increase_factor = max(1 + self.increment, self.min_increase_factor)
                        new_order_amount = min(further_bound, order_amount * increase_factor)

                    if is_least_order:
                        new_orders_sum = 0
                        amount = order_amount
                        for o in orders:
                            amount = amount * (1 + self.increment)
                            new_orders_sum += amount
                        # To reduce allocation rounds, increase furthest order more
                        new_order_amount = order_amount * (total_balance / new_orders_sum) * (1 + self.increment)

                        if new_order_amount < closer_bound:
                            """ This is for situations when calculated new_order_amount is not big enough to
                                allocate all funds. Use partial-increment increase, so we'll got at least one full
                                increase round.  Whether we will just use `new_order_amount = further_bound`, we will
                                get less than one full allocation round, thus leaving closest-to-center order not
                                increased.
                            """
                            new_order_amount = closer_bound / (1 + self.increment * 0.2)
                        else:
                            # Set bypass flag to not limit next orders
                            self.mountain_max_increase_mode = True
                            self.log.debug('Activating max increase mode for mountain mode')
                    elif is_closest_order and self.mountain_max_increase_mode:
                        # Turn off bypass flag when reaching closest order
                        self.log.debug('Deactivating max increase mode for mountain mode')
                        self.mountain_max_increase_mode = False

                    return increase_single_order(asset, order, new_order_amount)

        elif (self.mode == 'valley' or
              (self.mode == 'buy_slope' and asset == 'base') or
              (self.mode == 'sell_slope' and asset == 'quote')):
            """ Starting from the furthest order, for each order, see if it is approximately
                maximum size.
                If it is, move on to next.
                If not, cancel it and replace with maximum size order. Maximum order size will be a
                size of closer-to-center order. Then return.
                If furthest is reached, increase it to maximum size.

                Maximum size is (example for buy orders):
                1. As many "base" as the further order (further_order_bound)
                2. As many "base" as the order closer to center (closer_order_bound)
            """
            orders_count = len(orders)
            orders = list(reversed(orders))

            closest_order = orders[-1]
            closest_order_bound = closest_order['base']['amount'] * (1 + self.increment)

            for order in orders:
                order_index = orders.index(order)
                order_amount = order['base']['amount']

                if order_index == 0:
                    # This is a furthest order
                    further_order_bound = order['base']['amount']
                    furthest_order_bound = order['base']['amount']
                else:
                    # Not a furthest order
                    further_order = orders[order_index - 1]
                    further_order_bound = further_order['base']['amount']

                if order_index + 1 < orders_count:
                    # Closer order is an order which one-step closer to the center
                    closer_order = orders[order_index + 1]
                    closer_order_bound = closer_order['base']['amount']
                else:
                    """ Special processing for the closest order.

                        Calculate new order amount based on orders count, but do not allow to perform too small
                        increase rounds. New lowest buy / highest sell should be higher by at least one increment.
                    """
                    closer_order_bound = closest_order_bound
                    new_amount = (total_balance / orders_count) / (1 + self.increment / 100)
                    if furthest_order_bound < new_amount > closer_order_bound:
                        # Maximize order up to max possible amount if we can
                        closer_order_bound = new_amount

                order_amount_normalized = order_amount * (1 + self.increment / 10)
                need_increase = False

                if (order_amount_normalized < further_order_bound and
                        further_order_bound - order_amount >= order_amount * self.increment / 2 and
                        order_amount_normalized < closest_order_bound):
                    """ Check whether order amount is less than further order and also less than `closer order +
                        increment`. We need this check to be able to increase closer orders more smoothly. Here is the
                        example:

                        [100 100 100 10 10 10] -- starting point, buy orders, result of imbalanced sides
                        [100 100 100 12 10 10]
                        [100 100 100 12 12 10]
                        [100 100 100 12 12 12]

                        Note: This check is taking precedence because we need to begin new increase round only after all
                        orders will be max-sized.
                    """
                    need_increase = True

                    # To speed up the process, use at least N% increases
                    increase_factor = max(1 + self.increment, self.min_increase_factor)
                    # Do not allow to increase more than further order amount
                    new_order_amount = min(closer_order_bound * increase_factor, further_order_bound)

                    if new_order_amount < order_amount_normalized:
                        # Skip order if new amount is less than current for any reason
                        need_increase = False

                elif (order_amount_normalized < closer_order_bound and
                        closer_order_bound - order_amount >= order_amount * self.increment / 2):
                    """ Check whether order amount is less than closer or order and the diff is more than 50% of one
                        increment. Note: we can use only 50% or less diffs. Bigger will not work. For example, with
                        diff 80% an order may have an actual difference like 30% from closer and 70% from further.
                    """
                    new_order_amount = closer_order_bound
                    need_increase = True

                if need_increase:
                    return increase_single_order(asset, order, new_order_amount)

        elif self.mode == 'neutral':
            """ Starting from the furthest order, for each order, see if it is approximately
                maximum size.
                If it is, move on to next.
                If not, cancel it and replace with maximum size order. Maximum order size will be a
                size of closer-to-center order. Then return.
                If furthest is reached, increase it to maximum size.

                Maximum size is (example for buy orders):
                1. As many "base * sqrt(1 + increment)" as the further order (further_order_bound)
                2. As many "base / sqrt(1 + increment)" as the order closer to center (closer_order_bound)
            """

            orders_count = len(orders)
            orders = list(reversed(orders))
            closest_order = orders[-1]
            previous_amount = 0

            for order in orders:
                order_index = orders.index(order)
                order_amount = order['base']['amount']

                if order_index == 0:
                    # This is a furthest order
                    further_order_bound = order['base']['amount']
                    furthest_order_bound = order['base']['amount']
                else:
                    # Not a furthest order
                    further_order = orders[order_index - 1]
                    further_order_bound = further_order['base']['amount'] * math.sqrt(1 + self.increment)

                if order_index + 1 < orders_count:
                    # Closer order is an order which one-step closer to the center
                    closer_order = orders[order_index + 1]
                    closer_order_bound = closer_order['base']['amount'] / math.sqrt(1 + self.increment)
                    is_closest_order = False
                else:
                    is_closest_order = True
                    closer_order_bound = order['base']['amount'] * (1 + self.increment)

                    new_orders_sum = 0
                    amount = order_amount
                    for o in orders:
                        new_orders_sum += amount
                        amount = amount / math.sqrt(1 + self.increment)
                    virtual_furthest_order_bound = amount * (total_balance / new_orders_sum)
                    new_amount = order_amount * (total_balance / new_orders_sum)

                    if new_amount > closer_order_bound and virtual_furthest_order_bound > furthest_order_bound:
                        # Maximize order up to max possible amount if we can
                        closer_order_bound = new_amount

                need_increase = False
                order_amount_normalized = order_amount * (1 + self.increment / 10)

                if (order_amount_normalized < further_order_bound and
                        further_order_bound - order_amount >= order_amount * (math.sqrt(1 + self.increment) - 1) / 2):
                    # Order is less than further order and diff is more than `increment / 2`

                    if is_closest_order:
                        new_order_amount = closer_order_bound
                        need_increase = True
                    else:
                        price = closest_order['price']
                        amount = closest_order['base']['amount']
                        while price > order['price'] * (1 + self.increment / 10):
                            # Calculate closer order amount based on current closest order
                            previous_amount = amount
                            price = price / (1 + self.increment)
                            amount = amount / math.sqrt(1 + self.increment)
                        if order_amount_normalized < previous_amount:
                            # Current order is less than virtually calculated next order
                            # Do not allow to increase more than further order amount
                            new_order_amount = min(order['base']['amount'] * (1 + self.increment), further_order_bound)
                            need_increase = True

                elif (order_amount_normalized < closer_order_bound and
                        closer_order_bound - order_amount >= order_amount * (math.sqrt(1 + self.increment) - 1) / 2):
                    # Order is less than closer order and diff is more than `increment / 2`

                    new_order_amount = closer_order_bound
                    need_increase = True

                if need_increase:
                    return increase_single_order(asset, order, new_order_amount)

        return None

    def check_partial_fill(self, order, fill_threshold=None):
        """ Checks whether order was partially filled it needs to be replaced

            :param dict | order: Order closest to the center price from buy or sell side
            :param float | fill_threshold: Order fill threshold, relative
            :return: bool | True = Order is correct size or within the threshold
                            False = Order is not right size
        """
        if fill_threshold is None:
            fill_threshold = self.partial_fill_threshold

        if self.is_buy_order(order):
            order_type = 'buy'
            price = order['price']
        else:
            order_type = 'sell'
            price = order['price'] ** -1

        if order['for_sale']['amount'] != order['base']['amount']:
            diff_abs = order['base']['amount'] - order['for_sale']['amount']
            diff_rel = diff_abs / order['base']['amount']
            if diff_rel > fill_threshold:
                self.log.debug('Partially filled {} order: {} {} @ {:.8f}, filled: {:.2%}'.format(
                               order_type, order['base']['amount'], order['base']['symbol'], price, diff_rel))
                return False
        return True

    def replace_partially_filled_order(self, order):
        """ Replace partially filled order

            :param order: Order instance
        """

        if order['base']['symbol'] == self.market['base']['symbol']:
            asset_balance = self.base_balance
            order_type = 'buy'
            precision = self.market['base']['precision']
        else:
            asset_balance = self.quote_balance
            order_type = 'sell'
            precision = self.market['quote']['precision']

        # Make sure we have enough balance to replace partially filled order
        if asset_balance + order['for_sale']['amount'] >= order['base']['amount']:
            # Cancel closest order and immediately replace it with new one.
            self.log.info('Replacing partially filled {} order'.format(order_type))
            self.cancel_orders_wrapper(order)
            if order_type == 'buy':
                self.place_market_buy_order(order['quote']['amount'], order['price'])
            elif order_type == 'sell':
                price = order['price'] ** -1
                self.place_market_sell_order(order['base']['amount'], price)
            if self.returnOrderId:
                self.refresh_balances(total_balances=False)
        else:
            needed = order['base']['amount'] - order['for_sale']['amount']
            self.log.debug('Unable to replace partially filled {} order: avail/needed: {:.{prec}f}/{:.{prec}f} {}'
                           .format(order_type, asset_balance['amount'], needed, order['base']['symbol'],
                                   prec=precision))

    def place_closer_order(self, asset, order, place_order=True, allow_partial=False, own_asset_limit=None,
                           opposite_asset_limit=None):
        """ Place order closer to the center

            :param asset:
            :param order: Previously closest order
            :param bool | place_order: True = Places order to the market, False = returns amount and price
            :param bool | allow_partial: True = Allow to downsize order whether there is not enough balance
            :param float | own_asset_limit: order should be limited in size by amount of order's "base"
            :param float | opposite_asset_limit: order should be limited in size by order's "quote" amount

        """
        if own_asset_limit and opposite_asset_limit:
            self.log.error('Only own_asset_limit or opposite_asset_limit should be specified')
            self.disabled = True
            return None

        balance = 0
        order_type = ''
        quote_amount = 0
        symbol = ''
        precision = 0

        # Define asset-dependent variables
        if asset == 'base':
            order_type = 'buy'
            balance = self.base_balance['amount']
            symbol = self.base_balance['symbol']
            precision = self.market['base']['precision']
        elif asset == 'quote':
            order_type = 'sell'
            balance = self.quote_balance['amount']
            symbol = self.quote_balance['symbol']
            precision = self.market['quote']['precision']

        # Check for instant fill
        if asset == 'base':
            price = order['price'] * (1 + self.increment)
            lowest_ask = float(self.ticker().get('lowestAsk'))
            if not self.is_instant_fill_enabled and price > lowest_ask and lowest_ask > 0 and place_order:
                self.log.info('Refusing to place an order which crosses lowest ask')
                return None
            if price > self.upper_bound:
                self.log.warning('Refusing to place buy order which crosses upper bound')
                return None
        elif asset == 'quote':
            price = (order['price'] ** -1) / (1 + self.increment)
            highest_bid = float(self.ticker().get('highestBid'))
            if not self.is_instant_fill_enabled and price < highest_bid and highest_bid > 0 and place_order:
                self.log.info('Refusing to place an order which crosses highest bid')
                return None
            if price < self.lower_bound:
                self.log.warning('Refusing to place sell order which crosses lower bound')
                return None

        # For next steps we do not need inverted price for sell orders
        price = order['price'] * (1 + self.increment)

        # Calculate new order amounts depending on mode
        opposite_asset_amount = 0
        own_asset_amount = 0
        if (self.mode == 'mountain' or
                (self.mode == 'buy_slope' and asset == 'quote') or
                (self.mode == 'sell_slope' and asset == 'base')):
            opposite_asset_amount = order['quote']['amount']
            own_asset_amount = opposite_asset_amount * price
        elif (self.mode == 'valley' or
              (self.mode == 'buy_slope' and asset == 'base') or
              (self.mode == 'sell_slope' and asset == 'quote')):
            own_asset_amount = order['base']['amount']
            opposite_asset_amount = own_asset_amount / price
        elif self.mode == 'neutral':
            own_asset_amount = order['base']['amount'] * math.sqrt(1 + self.increment)
            opposite_asset_amount = own_asset_amount / price

        # Apply limits. Limit order only whether passed limit is less than expected order size
        if own_asset_limit and own_asset_limit < own_asset_amount:
            own_asset_amount = own_asset_limit
            opposite_asset_amount = own_asset_amount / price
        elif opposite_asset_limit and opposite_asset_limit < opposite_asset_amount:
            opposite_asset_amount = opposite_asset_limit
            own_asset_amount = opposite_asset_amount * price

        limiter = 0
        if asset == 'base':
            # Define amounts in terms of BASE and QUOTE
            base_amount = own_asset_amount
            quote_amount = opposite_asset_amount
            limiter = base_amount
        elif asset == 'quote':
            quote_amount = own_asset_amount
            limiter = quote_amount
            price = price ** -1

        # Make sure new order is bigger than allowed minimum
        hard_limit = 0
        if place_order:
            corrected_quote_amount = self.check_min_order_size(quote_amount, price)
            if corrected_quote_amount > quote_amount:
                self.log.debug('Correcting closer order amount to minimal allowed')
                quote_amount = corrected_quote_amount
                base_amount = quote_amount * price
                if asset == 'base':
                    hard_limit = base_amount
                elif asset == 'quote':
                    hard_limit = quote_amount
                limiter = hard_limit

        # Check whether new order will exceed available balance
        if balance < limiter:
            if place_order and not allow_partial:
                self.log.debug('Not enough balance to place closer {} order; need/avail: {:.{prec}f}/{:.{prec}f}'
                               .format(order_type, limiter, balance, prec=precision))
                place_order = False
            # Closer order should not be less than threshold
            elif (allow_partial and
                    balance > hard_limit and
                    balance > order['base']['amount'] * self.partial_fill_threshold):
                self.log.debug('Limiting {} order amount to available asset balance: {:.{prec}f} {}'
                               .format(order_type, balance, symbol, prec=precision))
                if asset == 'base':
                    quote_amount = balance / price
                elif asset == 'quote':
                    quote_amount = balance
            elif place_order:
                self.log.debug('Not enough balance to place minimal allowed order')
                place_order = False

        if place_order and asset == 'base':
            virtual_bound = self.market_center_price / math.sqrt(1 + self.target_spread)
            orders_count = self.calc_buy_orders_count(virtual_bound, price)
            if orders_count > self.operational_depth and isinstance(order, VirtualOrder):
                # Allow to place closer order only if current is virtual
                self.log.info('Placing virtual closer buy order')
                new_order = self.place_virtual_buy_order(quote_amount, price)
            else:
                self.log.info('Placing closer buy order')
                new_order = self.place_market_buy_order(quote_amount, price)
        elif place_order and asset == 'quote':
            virtual_bound = self.market_center_price * math.sqrt(1 + self.target_spread)
            orders_count = self.calc_sell_orders_count(virtual_bound, price)
            if orders_count > self.operational_depth and isinstance(order, VirtualOrder):
                self.log.info('Placing virtual closer sell order')
                new_order = self.place_virtual_sell_order(quote_amount, price)
            else:
                self.log.info('Placing closer sell order')
                new_order = self.place_market_sell_order(quote_amount, price)
        else:
            new_order = {"amount": quote_amount, "price": price}

        return new_order

    def place_further_order(self, asset, order, place_order=True, allow_partial=False, virtual=False):
        """ Place order further from specified order

            :param asset:
            :param order: furthest buy or sell order
            :param bool | place_order: True = Places order to the market, False = returns amount and price
            :param bool | allow_partial: True = Allow to downsize order whether there is not enough balance
            :param bool | virtual: True = Force place a virtual order
        """
        balance = 0
        order_type = ''
        symbol = ''
        precision = 0
        virtual_bound = self.market_center_price / math.sqrt(1 + self.target_spread)

        # Define asset-dependent variables
        if asset == 'base':
            order_type = 'buy'
            balance = self.base_balance['amount']
            symbol = self.base_balance['symbol']
            precision = self.market['base']['precision']
        elif asset == 'quote':
            order_type = 'sell'
            balance = self.quote_balance['amount']
            symbol = self.quote_balance['symbol']
            precision = self.market['quote']['precision']

        price = order['price'] / (1 + self.increment)

        # Calculate new order amounts depending on mode
        opposite_asset_amount = 0
        own_asset_amount = 0
        if (self.mode == 'mountain' or
                (self.mode == 'buy_slope' and asset == 'quote') or
                (self.mode == 'sell_slope' and asset == 'base')):
            opposite_asset_amount = order['quote']['amount']
            own_asset_amount = opposite_asset_amount * price
        elif (self.mode == 'valley' or
              (self.mode == 'buy_slope' and asset == 'base') or
              (self.mode == 'sell_slope' and asset == 'quote')):
            own_asset_amount = order['base']['amount']
            opposite_asset_amount = own_asset_amount / price
        elif self.mode == 'neutral':
            own_asset_amount = order['base']['amount'] / math.sqrt(1 + self.increment)
            opposite_asset_amount = own_asset_amount / price

        limiter = 0
        quote_amount = 0
        if asset == 'base':
            base_amount = own_asset_amount
            quote_amount = opposite_asset_amount
            limiter = base_amount
        elif asset == 'quote':
            quote_amount = own_asset_amount
            limiter = quote_amount
            price = price ** -1

        # Make sure new order is bigger than allowed minimum
        hard_limit = 0
        if place_order:
            corrected_quote_amount = self.check_min_order_size(quote_amount, price)
            if corrected_quote_amount > quote_amount:
                self.log.debug('Correcting further order amount to minimal allowed: {} -> {}'
                               .format(quote_amount, corrected_quote_amount))
                quote_amount = corrected_quote_amount
                base_amount = quote_amount * price
                if asset == 'base':
                    hard_limit = base_amount
                elif asset == 'quote':
                    hard_limit = quote_amount
                limiter = hard_limit

        # Check whether new order will exceed available balance
        if balance < limiter:
            if place_order and not allow_partial:
                self.log.debug('Not enough balance to place further {} order; need/avail: {:.{prec}f}/{:.{prec}f}'
                               .format(order_type, limiter, balance, prec=precision))
                place_order = False
            elif allow_partial and balance > hard_limit:
                self.log.debug('Limiting {} order amount to available asset balance: {:.{prec}f} {}'
                               .format(order_type, balance, symbol, prec=precision))
                if asset == 'base':
                    quote_amount = balance / price
                elif asset == 'quote':
                    quote_amount = balance
            elif place_order:
                self.log.debug('Not enough balance to place minimal allowed order')
                place_order = False

        if place_order and asset == 'base':
            orders_count = self.calc_buy_orders_count(virtual_bound, price)
            if orders_count > self.operational_depth or virtual:
                self.log.info('Placing virtual further buy order')
                new_order = self.place_virtual_buy_order(quote_amount, price)
            else:
                self.log.info('Placing further buy order')
                new_order = self.place_market_buy_order(quote_amount, price)
        elif place_order and asset == 'quote':
            orders_count = self.calc_sell_orders_count(virtual_bound, price)
            if orders_count > self.operational_depth or virtual:
                self.log.info('Placing virtual further sell order')
                new_order = self.place_virtual_sell_order(quote_amount, price)
            else:
                self.log.info('Placing further sell order')
                new_order = self.place_market_sell_order(quote_amount, price)
        else:
            new_order = {"amount": quote_amount, "price": price}

        return new_order

    def place_highest_sell_order(self, quote_balance, place_order=True, market_center_price=None):
        """ Places sell order furthest to the market center price

            :param Amount | quote_balance: Available QUOTE asset balance
            :param bool | place_order: True = Places order to the market, False = returns amount and price
            :param float | market_center_price: Optional market center price, used to to check order
            :return dict | order: Returns highest sell order
        """
        if not market_center_price:
            market_center_price = self.market_center_price

        price = market_center_price * math.sqrt(1 + self.target_spread)

        if price > self.upper_bound:
            self.log.info(
                'Not placing highest sell order because price will exceed higher bound. Market center '
                'price: {:.8f}, closest order price: {:.8f}, upper_bound: {:.8f}'
                    .format(market_center_price, price, self.upper_bound))
            return

        sell_orders_count = self.calc_sell_orders_count(price, self.upper_bound)

        if self.fee_asset['id'] == self.market['quote']['id']:
            buy_orders_count = self.calc_buy_orders_count(price, self.lower_bound)
            fee = self.get_order_creation_fee(self.fee_asset)
            real_orders_count = min(buy_orders_count, self.operational_depth) + min(sell_orders_count,
                                                                                    self.operational_depth)
            # Exclude all further fees from avail balance
            quote_balance = quote_balance - fee * real_orders_count

        # Initialize local variables
        amount_quote = 0
        previous_price = 0
        previous_amount = 0
        if self.mode == 'mountain' or self.mode == 'buy_slope':
            previous_price = price
            orders_sum = 0
            amount = quote_balance['amount'] * self.increment

            while price <= self.upper_bound:
                previous_price = price
                previous_amount = amount
                orders_sum += previous_amount
                price = price * (1 + self.increment)
                amount = amount / (1 + self.increment)

            price = previous_price
            amount_quote = previous_amount * (quote_balance['amount'] / orders_sum)

        elif self.mode == 'neutral':
            previous_price = price
            orders_sum = 0
            amount = quote_balance['amount'] * (math.sqrt(1 + self.increment) - 1)

            while price <= self.upper_bound:
                previous_price = price
                previous_amount = amount
                orders_sum += previous_amount
                price = price * (1 + self.increment)
                amount = amount / math.sqrt(1 + self.increment)

            price = previous_price
            amount_quote = previous_amount * (quote_balance['amount'] / orders_sum)

        elif self.mode == 'valley' or self.mode == 'sell_slope':
            orders_count = 0
            while price <= self.upper_bound:
                previous_price = price
                orders_count += 1
                price = price * (1 + self.increment)

            price = previous_price
            amount_quote = quote_balance['amount'] / orders_count

        precision = self.market['quote']['precision']
        amount_quote = int(float(amount_quote) * 10 ** precision) / (10 ** precision)

        if place_order:
            # Make sure new order is bigger than allowed minimum
            corrected_amount = self.check_min_order_size(amount_quote, price)
            if corrected_amount > amount_quote:
                self.log.warning('Placing increased order because calculated size is less than allowed minimum')
                amount_quote = corrected_amount

            if sell_orders_count > self.operational_depth:
                order = self.place_virtual_sell_order(amount_quote, price)
            else:
                order = self.place_market_sell_order(amount_quote, price)
        else:
            order = {"amount": amount_quote, "price": price}

        return order

    def place_lowest_buy_order(self, base_balance, place_order=True, market_center_price=None):
        """ Places buy order furthest to the market center price

            Turn BASE amount into QUOTE amount (we will buy this QUOTE amount).
            QUOTE = BASE / price

            Furthest order amount calculations:
            -----------------------------------

            Mountain:
            For asset to be allocated (base for buy and quote for sell orders)
            First order (furthest) = balance * increment
            Next order = previous order / (1 + increment)
            Repeat until last order.

            Neutral:
            For asset to be allocated (base for buy and quote for sell orders)
            First order (furthest) = balance * (sqrt(1 + increment) - 1)
            Next order = previous order / sqrt(1 + increment)
            Repeat until last order

            Valley:
            For asset to be allocated (base for buy and quote for sell orders)
            All orders = balance / number of orders (per side)

            Buy slope:
            Buy orders same as valley
            Sell orders same as mountain

            Sell slope:
            Buy orders same as mountain
            Sell orders same as valley

            :param Amount | base_balance: Available BASE asset balance
            :param bool | place_order: True = Places order to the market, False = returns amount and price
            :param float | market_center_price: Optional market center price, used to to check order
            :return dict | order: Returns lowest buy order
        """
        if not market_center_price:
            market_center_price = self.market_center_price

        price = market_center_price / math.sqrt(1 + self.target_spread)

        if price < self.lower_bound:
            self.log.info(
                'Not placing lowest buy order because price will exceed lower bound. Market center price: '
                '{:.8f}, closest order price: {:.8f}, lower bound: {:.8f}'
                    .format(market_center_price, price, self.lower_bound))
            return

        buy_orders_count = self.calc_buy_orders_count(price, self.lower_bound)

        if self.fee_asset['id'] == self.market['base']['id']:
            fee = self.get_order_creation_fee(self.fee_asset)
            sell_orders_count = self.calc_sell_orders_count(price, self.upper_bound)
            real_orders_count = min(buy_orders_count, self.operational_depth) + min(sell_orders_count,
                                                                                    self.operational_depth)
            # Exclude all further fees from avail balance
            base_balance = base_balance - fee * real_orders_count

        # Initialize local variables
        amount_quote = 0
        previous_price = 0
        previous_amount = 0
        if self.mode == 'mountain' or self.mode == 'sell_slope':
            previous_price = price
            orders_sum = 0
            amount = base_balance['amount'] * self.increment

            while price >= self.lower_bound:
                previous_price = price
                previous_amount = amount
                orders_sum += previous_amount
                price = price / (1 + self.increment)
                amount = amount / (1 + self.increment)

            amount_base = previous_amount * (base_balance['amount'] / orders_sum)
            price = previous_price
            amount_quote = amount_base / price

        elif self.mode == 'neutral':
            previous_price = price
            orders_sum = 0
            amount = base_balance['amount'] * (math.sqrt(1 + self.increment) - 1)

            while price >= self.lower_bound:
                previous_price = price
                previous_amount = amount
                orders_sum += previous_amount
                price = price / (1 + self.increment)
                amount = amount / math.sqrt(1 + self.increment)

            amount_base = previous_amount * (base_balance['amount'] / orders_sum)
            price = previous_price
            amount_quote = amount_base / price

        elif self.mode == 'valley' or self.mode == 'buy_slope':
            orders_count = 0
            while price >= self.lower_bound:
                previous_price = price
                price = price / (1 + self.increment)
                orders_count += 1

            price = previous_price
            amount_base = base_balance['amount'] / orders_count
            amount_quote = amount_base / price

        precision = self.market['quote']['precision']
        amount_quote = int(float(amount_quote) * 10 ** precision) / (10 ** precision)

        if place_order:
            # Make sure new order is bigger than allowed minimum
            corrected_amount = self.check_min_order_size(amount_quote, price)
            if corrected_amount > amount_quote:
                self.log.warning('Placing increased order because calculated size is less than allowed minimum')
                amount_quote = corrected_amount

            if buy_orders_count > self.operational_depth:
                order = self.place_virtual_buy_order(amount_quote, price)
            else:
                order = self.place_market_buy_order(amount_quote, price)
        else:
            order = {"amount": amount_quote, "price": price}

        return order

    def calc_buy_orders_count(self, price_high, price_low):
        """ Calculate number of buy orders to place between high price and low price

            :param float | price_high: Highest buy price bound
            :param float | price_low: Lowest buy price bound
            :return int | count: Returns number of orders
        """
        orders_count = 0
        while price_high >= price_low:
            orders_count += 1
            price_high = price_high / (1 + self.increment)
        return orders_count

    def calc_sell_orders_count(self, price_low, price_high):
        """ Calculate number of sell orders to place between low price and high price

            :param float | price_low: Lowest sell price bound
            :param float | price_high: Highest sell price bound
            :return int | count: Returns number of orders
        """
        orders_count = 0
        while price_low <= price_high:
            orders_count += 1
            price_low = price_low * (1 + self.increment)
        return orders_count

    def check_min_order_size(self, amount, price):
        """ Check if order size is less than minimal allowed size

            :param float | amount: Order amount in QUOTE
            :param float | price: Order price in BASE
            :return float | new_amount: passed amount or minimal allowed amount
        """
        if (amount < self.order_min_quote or
                amount * price < self.order_min_base):
            self.log.debug('Too small order, base: {:.8f}/{:.8f}, quote: {}/{}'
                           .format(amount * price, self.order_min_base, amount, self.order_min_quote))
            return max(self.order_min_quote, self.order_min_base / price)
        return amount

    def place_virtual_buy_order(self, amount, price):
        """ Place a virtual buy order

            :param float | amount: Order amount in QUOTE
            :param float | price: Order price in BASE
            :return dict | order: Returns virtual order instance
        """
        symbol = self.market['base']['symbol']
        precision = self.market['base']['precision']

        order = VirtualOrder()
        order['price'] = price

        quote_asset = Amount(amount, self.market['quote']['symbol'], bitshares_instance=self.bitshares)
        order['quote'] = quote_asset

        base_asset = Amount(amount * price, self.market['base']['symbol'], bitshares_instance=self.bitshares)
        order['base'] = base_asset
        order['for_sale'] = base_asset

        self.log.info('Placing a virtual buy order with {:.{prec}f} {} @ {:.8f}'
                      .format(order['base']['amount'], symbol, price, prec=precision))
        self.virtual_orders.append(order)

        # Immediately lower avail balance
        self.base_balance['amount'] -= order['base']['amount']

        return order

    def place_virtual_sell_order(self, amount, price):
        """ Place a virtual sell order

            :param float | amount: Order amount in QUOTE
            :param float | price: Order price in BASE
            :return dict | order: Returns virtual order instance
        """
        symbol = self.market['quote']['symbol']
        precision = self.market['quote']['precision']

        order = VirtualOrder()
        order['price'] = price ** -1

        quote_asset = Amount(amount * price, self.market['base']['symbol'], bitshares_instance=self.bitshares)
        order['quote'] = quote_asset

        base_asset = Amount(amount, self.market['quote']['symbol'], bitshares_instance=self.bitshares)
        order['base'] = base_asset
        order['for_sale'] = base_asset

        self.log.info('Placing a virtual sell order with {:.{prec}f} {} @ {:.8f}'
                      .format(amount, symbol, price, prec=precision))
        self.virtual_orders.append(order)

        # Immediately lower avail balance
        self.quote_balance['amount'] -= order['base']['amount']

        return order

    def cancel_orders_wrapper(self, orders, **kwargs):
        """ Cancel specific order(s)
            :param list orders: list of orders to cancel
        """
        if not isinstance(orders, (list, set, tuple)):
            orders = [orders]

        virtual_orders = [order['price'] for order in orders if isinstance(order, VirtualOrder)]
        real_orders = [order for order in orders if 'id' in order]

        # Just rebuild virtual orders list to avoid calling Asset's __eq__ method
        self.virtual_orders = [order for order in self.virtual_orders if order['price'] not in virtual_orders]

        if real_orders:
            return self.cancel_orders(real_orders, **kwargs)

        return True

    def error(self, *args, **kwargs):
        self.disabled = True

    def pause(self):
        """ Override pause() """
        pass

    def purge(self):
        """ We are not cancelling orders on save/remove worker from the GUI
            TODO: don't work yet because worker removal is happening via BaseStrategy staticmethod
        """
        pass

    def tick(self, d):
        """ Ticks come in on every block """
        if not (self.counter or 0) % 3:
            self.maintain_strategy()
        self.counter += 1


class VirtualOrder(dict):
    """ Wrapper class to handle virtual orders comparison in list index() method
    """
    def __float__(self):
        return self['price']<|MERGE_RESOLUTION|>--- conflicted
+++ resolved
@@ -6,8 +6,9 @@
 from bitshares.dex import Dex
 from bitshares.amount import Amount
 
-from .base import StrategyBase
-from .config_parts.staggered_config import StaggeredConfig
+from dexbot.strategies.base import StrategyBase
+from dexbot.strategies.config_parts.staggered_config import StaggeredConfig
+
 
 class Strategy(StrategyBase):
     """ Staggered Orders strategy """
@@ -153,19 +154,11 @@
         self.store_profit_estimation_data()
 
         # Calculate minimal orders amounts based on asset precision
-<<<<<<< HEAD
-        if not self.order_min_base or not self.order_min_quote:
-            self.calculate_min_amounts()
-
-        # Calculate asset thresholds once
-        if not self.quote_asset_threshold or not self.base_asset_threshold:
-=======
         if not self.order_min_base or self.order_min_quote:
             self.calculate_min_amounts()
 
         # Calculate asset thresholds once
         if not self.quote_asset_threshold or self.base_asset_threshold:
->>>>>>> 134a4c6c
             self.calculate_asset_thresholds()
 
         # Remove orders that exceed boundaries
