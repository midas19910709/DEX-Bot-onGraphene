--- conflicted
+++ resolved
@@ -30,12 +30,9 @@
         self.increment = self.worker['increment'] / 100
         self.upper_bound = self.worker['upper_bound']
         self.lower_bound = self.worker['lower_bound']
-<<<<<<< HEAD
         # Order expiration time, should be high enough
         self.expiration = 60*60*24*365*5
-=======
         self.last_check = datetime.now()
->>>>>>> 20018fe1
 
         if self['setup_done']:
             self.check_orders()
