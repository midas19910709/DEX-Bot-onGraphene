import time
import math
import bitsharesapi.exceptions
from datetime import datetime, timedelta
from functools import reduce
from bitshares.dex import Dex
from bitshares.amount import Amount

from dexbot.strategies.base import StrategyBase
from dexbot.strategies.config_parts.staggered_config import StaggeredConfig


class Strategy(StrategyBase):
    """ Staggered Orders strategy """

    @classmethod
    def configure(cls, return_base_config=True):
        return StaggeredConfig.configure(return_base_config)

    @classmethod
    def configure_details(cls, include_default_tabs=True):
        return StaggeredConfig.configure_details(include_default_tabs)

    def __init__(self, *args, **kwargs):
        super().__init__(*args, **kwargs)

        # Tick counter
        self.counter = 0

        # Define callbacks
        self.onMarketUpdate += self.maintain_strategy
        self.onAccount += self.maintain_strategy
        self.ontick += self.tick
        self.error_ontick = self.error
        self.error_onMarketUpdate = self.error
        self.error_onAccount = self.error

        # Worker parameters
        self.worker_name = kwargs.get('name')
        self.view = kwargs.get('view')
        self.mode = self.worker['mode']
        self.target_spread = self.worker['spread'] / 100
        self.increment = self.worker['increment'] / 100
        self.upper_bound = self.worker['upper_bound']
        self.lower_bound = self.worker['lower_bound']
        # This fill threshold prevents too often orders replacements draining fee_asset
        self.partial_fill_threshold = 0.15
        self.is_instant_fill_enabled = self.worker.get('instant_fill', True)
        self.is_center_price_dynamic = self.worker['center_price_dynamic']
        self.operational_depth = self.worker.get('operational_depth', 6)

        if self.is_center_price_dynamic:
            self.center_price = None
        else:
            self.center_price = self.worker['center_price']

        fee_sum = self.market['base'].market_fee_percent + self.market['quote'].market_fee_percent
        if self.target_spread - self.increment < fee_sum:
            self.log.error('Spread must be greater than increment by at least {}, refusing to work because worker'
                           ' will make losses'.format(fee_sum))
            self.disabled = True

        if self.operational_depth < 2:
            self.log.error('Operational depth should be at least 2 orders')
            self.disabled = True

        # Strategy variables
        # Assume we are in bootstrap mode by default. This prevents weird things when bootstrap was interrupted
        self.bootstrapping = True
        self.market_center_price = None
        self.old_center_price = None
        self.buy_orders = []
        self.sell_orders = []
        self.real_buy_orders = []
        self.real_sell_orders = []
        self.virtual_orders = []
        self.virtual_buy_orders = []
        self.virtual_sell_orders = []
        self.virtual_orders_restored = False
        self.actual_spread = self.target_spread + 1
        self.quote_total_balance = 0
        self.base_total_balance = 0
        self.quote_balance = None
        self.base_balance = None
        self.quote_asset_threshold = 0
        self.base_asset_threshold = 0
        self.min_increase_factor = 1.15
        self.mountain_max_increase_mode = False
        # Initial balance history elements should not be equal to avoid immediate bootstrap turn off
        self.quote_balance_history = [1, 2, 3]
        self.base_balance_history = [1, 2, 3]
        self.cached_orders = None

        # Dex instance used to get different fees for the market
        self.dex = Dex(self.bitshares)

        # Order expiration time
        self.expiration = 60 * 60 * 24 * 365 * 5
        self.start = datetime.now()
        self.last_check = datetime.now()

        # We do not waiting for order ids to be able to bundle operations
        self.returnOrderId = None

        # Minimal order amounts depending on defined increment
        self.order_min_base = 0
        self.order_min_quote = 0

        # Minimal check interval is needed to prevent event queue accumulation
        self.min_check_interval = 1
        self.max_check_interval = 120
        self.current_check_interval = self.min_check_interval

        if self.view:
            self.update_gui_profit()
            self.update_gui_slider()

    def maintain_strategy(self, *args, **kwargs):
        """ Logic of the strategy
            :param args:
            :param kwargs:
        """
        self.start = datetime.now()
        delta = self.start - self.last_check

        # Only allow to maintain whether minimal time passed.
        if delta < timedelta(seconds=self.current_check_interval):
            return

        # Get all user's orders on current market
        self.refresh_orders()

        # Check if market center price is calculated
        self.market_center_price = self.get_market_center_price(suppress_errors=True)

        # Set center price to manual value if needed. Manual center price works only when there are no orders
        if self.center_price and not (self.buy_orders or self.sell_orders):
            self.log.debug('Using manual center price because of no sell or buy orders')
            self.market_center_price = self.center_price

        # On empty market we need manual center price anyway
        if not self.market_center_price:
            if self.center_price:
                self.market_center_price = self.center_price
            else:
                # Still not have market_center_price? Empty market, don't continue
                self.log.warning('Cannot calculate center price on empty market, please set it manually')
                return

        # Calculate balances, and use orders from previous call of self.refresh_orders() to reduce API calls
        self.refresh_balances(use_cached_orders=True)

        # Store balance entry for profit estimation if needed
        self.store_profit_estimation_data()

        # Calculate minimal orders amounts based on asset precision
        if not self.order_min_base or not self.order_min_quote:
            self.calculate_min_amounts()

        # Calculate asset thresholds once
        if not self.quote_asset_threshold or not self.base_asset_threshold:
            self.calculate_asset_thresholds()

        # Remove orders that exceed boundaries
        success = self.remove_outside_orders(self.sell_orders, self.buy_orders)
        if not success:
            # Return back to beginning
            self.log_maintenance_time()
            return

        # Restore virtual orders on startup if needed
        if not self.virtual_orders_restored:
            self.restore_virtual_orders()

            if self.virtual_orders_restored:
                self.log.info('Virtual orders restored')
                self.log_maintenance_time()
                return

        # Replace excessive real orders with virtual ones, buy side
        if self.real_buy_orders and len(self.real_buy_orders) > self.operational_depth + 5:
            # Note: replace should happen only if next order is same-sized. Otherwise it will break proper allocation
            test_order = self.place_further_order('base', self.real_buy_orders[-2], place_order=False)
            diff = abs(test_order['amount'] - self.real_buy_orders[-1]['quote']['amount'])
            if diff <= self.order_min_quote:
                self.replace_real_order_with_virtual(self.real_buy_orders[-1])

        # Replace excessive real orders with virtual ones, sell side
        if self.real_sell_orders and len(self.real_sell_orders) > self.operational_depth + 5:
            test_order = self.place_further_order('quote', self.real_sell_orders[-2], place_order=False)
            diff = abs(test_order['amount'] - self.real_sell_orders[-1]['base']['amount'])
            if diff <= self.order_min_quote:
                self.replace_real_order_with_virtual(self.real_sell_orders[-1])

        # Check for operational depth, buy side
        if (self.virtual_buy_orders and
                len(self.real_buy_orders) < self.operational_depth and
                not self.bootstrapping):
            """
                Note: if boostrap is on and there is nothing to allocate, this check would not work until some orders
                will be filled. This means that changing `operational_depth` config param will not work immediately.

                We need to wait until bootstrap is off because during initial orders placement this would start to place
                real orders without waiting until all range will be covered.
            """
            self.replace_virtual_order_with_real(self.virtual_buy_orders[0])
            self.log_maintenance_time()
            return

        # Check for operational depth, sell side
        if (self.virtual_sell_orders and
                len(self.real_sell_orders) < self.operational_depth and
                not self.bootstrapping):
            self.replace_virtual_order_with_real(self.virtual_sell_orders[0])
            self.log_maintenance_time()
            return

        # Prepare to bundle operations into single transaction
        self.bitshares.bundle = True

        # BASE asset check
        if self.base_balance > self.base_asset_threshold:
            # Allocate available BASE funds
            self.allocate_asset('base', self.base_balance)

        # QUOTE asset check
        if self.quote_balance > self.quote_asset_threshold:
            # Allocate available QUOTE funds
            self.allocate_asset('quote', self.quote_balance)

        # Send pending operations
        trx_executed = False
        if not self.bitshares.txbuffer.is_empty():
            trx_executed = True
            try:
                self.execute()
            except bitsharesapi.exceptions.RPCError:
                """ Handle exception without stopping the worker. The goal is to handle race condition when partially
                    filled order was further filled before we actually replaced them.
                """
                self.log.exception('Got exception during broadcasting trx:')
                return
        self.bitshares.bundle = False

        # Maintain the history of free balances after maintenance runs.
        # Save exactly key values instead of full key because it may be modified later on.
        self.refresh_balances()
        self.base_balance_history.append(self.base_balance['amount'])
        self.quote_balance_history.append(self.quote_balance['amount'])
        if len(self.base_balance_history) > 3:
            del self.base_balance_history[0]
            del self.quote_balance_history[0]

        # Greatly increase check interval to lower CPU load whether there is no funds to allocate or we cannot
        # allocate funds for some reason
        if (self.current_check_interval == self.min_check_interval and
                self.base_balance_history[1] == self.base_balance_history[2] and
                self.quote_balance_history[1] == self.quote_balance_history[2]):
            # Balance didn't changed, so we can reduce maintenance frequency
            self.log.debug('Raising check interval up to {} seconds to reduce CPU usage'.format(
                           self.max_check_interval))
            self.current_check_interval = self.max_check_interval
        elif (self.current_check_interval == self.max_check_interval and
              (self.base_balance_history[1] != self.base_balance_history[2] or
               self.quote_balance_history[1] != self.quote_balance_history[2])):
            # Balance changed, increase maintenance frequency to allocate more quickly
            self.log.debug('Reducing check interval to {} seconds because of changed '
                           'balances'.format(self.min_check_interval))
            self.current_check_interval = self.min_check_interval

        # Do not continue whether balances are changing or bootstrap is on
        if (self.bootstrapping or
                self.base_balance_history[0] != self.base_balance_history[2] or
                self.quote_balance_history[0] != self.quote_balance_history[2] or
                trx_executed):
            self.last_check = datetime.now()
            self.log_maintenance_time()
            return

        # There are no funds and current orders aren't close enough, try to fix the situation by shifting orders.
        # This is a fallback logic.

        # Get highest buy and lowest sell prices from orders
        highest_buy_price = 0
        lowest_sell_price = 0

        if self.buy_orders:
            highest_buy_price = self.buy_orders[0].get('price')

        if self.sell_orders:
            lowest_sell_price = self.sell_orders[0].get('price')
            # Invert the sell price to BASE so it can be used in comparison
            lowest_sell_price = lowest_sell_price ** -1

        if highest_buy_price and lowest_sell_price:
            self.actual_spread = (lowest_sell_price / highest_buy_price) - 1
            if self.actual_spread < self.target_spread + self.increment:
                # Target spread is reached, no need to cancel anything
                self.last_check = datetime.now()
                self.log_maintenance_time()
                return
            elif self.buy_orders:
                # If target spread is not reached and no balance to allocate, cancel lowest buy order
                self.log.info('Free balances are not changing, bootstrap is off and target spread is not reached. '
                              'Cancelling lowest buy order as a fallback')
                self.cancel_orders_wrapper(self.buy_orders[-1])

        self.last_check = datetime.now()
        self.log_maintenance_time()

        # Update profit estimate
        if self.view:
            self.update_gui_profit()

    def log_maintenance_time(self):
        """ Measure time from self.start and print a log message
        """
        delta = datetime.now() - self.start
        self.log.debug('Maintenance execution took: {:.2f} seconds'.format(delta.total_seconds()))

    def calculate_min_amounts(self):
        """ Calculate minimal order amounts depending on defined increment
        """
        self.order_min_base = 2 * 10 ** -self.market['base']['precision'] / self.increment
        self.order_min_quote = 2 * 10 ** -self.market['quote']['precision'] / self.increment

    def calculate_asset_thresholds(self):
        """ Calculate minimal asset thresholds to allocate.

            The goal is to avoid trying to allocate too small amounts which may lead to "Trying to buy/sell 0"
            situations.
        """
        # Keep at least N of precision
        reserve_ratio = 10

        if self.market['quote']['precision'] <= self.market['base']['precision']:
            self.quote_asset_threshold = reserve_ratio * 10 ** -self.market['quote']['precision']
            self.base_asset_threshold = self.quote_asset_threshold * self.market_center_price
        else:
            self.base_asset_threshold = reserve_ratio * 10 ** -self.market['base']['precision']
            self.quote_asset_threshold = self.base_asset_threshold / self.market_center_price

    def refresh_balances(self, use_cached_orders=False):
        """ This function is used to refresh account balances

            :param bool | use_cached_orders: when calculating orders balance, use cached orders from self.cached_orders

            This version supports using same bitshares account across multiple workers with assets intersections.
        """
        # Balances in orders on all related markets
        orders = self.get_all_own_orders(refresh=not use_cached_orders)
        order_ids = [order['id'] for order in orders]
        orders_balance = self.get_allocated_assets(order_ids)

        # Balances in own orders
        own_orders = self.get_own_orders(refresh=False)
        order_ids = [order['id'] for order in own_orders]
        own_orders_balance = self.get_allocated_assets(order_ids)

        # Get account free balances (not allocated into orders)
        account_balances = self.count_asset(order_ids=[], return_asset=True)

        # Calculate full asset balance on account
        quote_full_balance = account_balances['quote']['amount'] + orders_balance['quote']
        base_full_balance = account_balances['base']['amount'] + orders_balance['base']

        # Calculate operational balance for current worker
        # Operational balance is a part of the whole account balance which should be designated to this worker
        op_quote_balance = quote_full_balance
        op_base_balance = base_full_balance
        op_percent_quote = self.get_worker_share_for_asset(self.market['quote']['symbol'])
        op_percent_base = self.get_worker_share_for_asset(self.market['base']['symbol'])
        if op_percent_quote < 1:
            op_quote_balance *= op_percent_quote
            self.log.debug('Using {:.2%} of QUOTE balance ({:.{prec}f} {})'
                           .format(op_percent_quote, op_quote_balance, self.market['quote']['symbol'],
                                   prec=self.market['quote']['precision']))
        if op_percent_base < 1:
            op_base_balance *= op_percent_base
            self.log.debug('Using {:.2%} of BASE balance ({:.{prec}f} {})'
                           .format(op_percent_base, op_base_balance, self.market['base']['symbol'],
                                   prec=self.market['base']['precision']))

        # Count balances allocated into virtual orders
        virtual_orders_base_balance = 0
        virtual_orders_quote_balance = 0
        if self.virtual_orders:
            # Todo: can we use filtered orders from refresh_orders() here?
            buy_orders = self.filter_buy_orders(self.virtual_orders)
            sell_orders = self.filter_sell_orders(self.virtual_orders, invert=False)
            virtual_orders_base_balance = reduce((lambda x, order: x + order['base']['amount']), buy_orders, 0)
            virtual_orders_quote_balance = reduce((lambda x, order: x + order['base']['amount']), sell_orders, 0)

        # Total balance per asset (orders balance and available balance)
        # Total balance should be: max(operational, real_orders + virtual_orders)
        # Total balance used when increasing least/closest orders
        self.quote_total_balance = max(op_quote_balance, own_orders_balance['quote'] + virtual_orders_quote_balance)
        self.base_total_balance = max(op_base_balance, own_orders_balance['base'] + virtual_orders_base_balance)

        # Prepare variables with free balance available to the worker
        self.quote_balance = account_balances['quote']
        self.base_balance = account_balances['base']

        # Calc avail balance; avail balances used in maintain_strategy to pass into allocate_asset
        # avail = total - real_orders - virtual_orders
        self.quote_balance['amount'] = (
            self.quote_total_balance
            - own_orders_balance['quote']
            - virtual_orders_quote_balance
        )
        self.base_balance['amount'] = self.base_total_balance - own_orders_balance['base'] - virtual_orders_base_balance

        # Reserve fees for N orders
        reserve_num_orders = 200
        fee_reserve = reserve_num_orders * self.get_order_creation_fee(self.fee_asset)

        # Finally, reserve only required asset
        if self.fee_asset['id'] == self.market['base']['id']:
            self.base_balance['amount'] -= fee_reserve
        elif self.fee_asset['id'] == self.market['quote']['id']:
<<<<<<< HEAD
            self.quote_balance['amount'] -= fee_reserve
=======
            self.quote_balance['amount'] = self.quote_balance['amount'] - fee_reserve

        # Exclude balances allocated into virtual orders
        if self.virtual_orders:
            buy_orders = self.filter_buy_orders(self.virtual_orders)
            sell_orders = self.filter_sell_orders(self.virtual_orders, invert=False)
            virtual_orders_base_balance = reduce((lambda x, order: x + order['base']['amount']), buy_orders, 0)
            virtual_orders_quote_balance = reduce((lambda x, order: x + order['base']['amount']), sell_orders, 0)
            self.base_balance['amount'] -= virtual_orders_base_balance
            self.quote_balance['amount'] -= virtual_orders_quote_balance

        if not total_balances:
            # Caller doesn't interesting in balances of real orders
            return

        # Balance per asset from orders
        if use_cached_orders and self.cached_orders:
            orders = self.cached_orders
        else:
            orders = self.own_orders
        order_ids = [order['id'] for order in orders]
        orders_balance = self.get_allocated_assets(order_ids)

        # Total balance per asset (orders balance and available balance)
        self.quote_total_balance = orders_balance['quote'] + self.quote_balance['amount'] + virtual_orders_quote_balance
        self.base_total_balance = orders_balance['base'] + self.base_balance['amount'] + virtual_orders_base_balance
>>>>>>> ddf89f28

    def refresh_orders(self):
        """ Updates buy and sell orders
        """
<<<<<<< HEAD
        orders = self.get_own_orders()
=======
        orders = self.own_orders
        self.cached_orders = orders
>>>>>>> ddf89f28

        # Sort virtual orders
        self.virtual_buy_orders = self.filter_buy_orders(self.virtual_orders, sort='DESC')
        self.virtual_sell_orders = self.filter_sell_orders(self.virtual_orders, sort='DESC', invert=False)

        # Sort real orders
        self.real_buy_orders = self.filter_buy_orders(orders, sort='DESC')
        self.real_sell_orders = self.filter_sell_orders(orders, sort='DESC', invert=False)

        # Concatenate real orders and virtual_orders
        self.buy_orders = self.real_buy_orders + self.virtual_buy_orders
        self.sell_orders = self.real_sell_orders + self.virtual_sell_orders

    def remove_outside_orders(self, sell_orders, buy_orders):
        """ Remove orders that exceed boundaries
            :param list | sell_orders: User's sell orders
            :param list | buy_orders: User's buy orders
        """
        orders_to_cancel = []

        # Remove sell orders that exceed boundaries
        for order in sell_orders:
            order_price = order['price'] ** -1
            if order_price > self.upper_bound:
                self.log.info('Cancelling sell order outside range: {:.8f}'.format(order_price))
                orders_to_cancel.append(order)

        # Remove buy orders that exceed boundaries
        for order in buy_orders:
            order_price = order['price']
            if order_price < self.lower_bound:
                self.log.info('Cancelling buy order outside range: {:.8f}'.format(order_price))
                orders_to_cancel.append(order)

        if orders_to_cancel:
            # We are trying to cancel all orders in one try
            success = self.cancel_orders_wrapper(orders_to_cancel, batch_only=True)
            # Refresh orders to prevent orders outside boundaries being in the future comparisons
            self.refresh_orders()
            # Batch cancel failed, repeat cancelling only one order
            if success:
                return True
            else:
                self.log.debug('Batch cancel failed, failing back to cancelling single order')
                self.cancel_orders_wrapper(orders_to_cancel[0])
                # To avoid GUI hanging cancel only one order and let switch to another worker
                return False

        return True

    def restore_virtual_orders(self):
        """ Create virtual further orders in batch manner. This helps to place further orders quickly on startup.
        """
        if self.buy_orders:
            furthest_order = self.real_buy_orders[-1]
            while furthest_order['price'] > self.lower_bound * (1 + self.increment):
                furthest_order = self.place_further_order('base', furthest_order, virtual=True)
                if not isinstance(furthest_order, VirtualOrder):
                    # Failed to place order
                    break

        if self.sell_orders:
            furthest_order = self.real_sell_orders[-1]
            while furthest_order['price'] ** -1 < self.upper_bound / (1 + self.increment):
                furthest_order = self.place_further_order('quote', furthest_order, virtual=True)
                if not isinstance(furthest_order, VirtualOrder):
                    # Failed to place order
                    break

        # Set "restored" flag anyway to not break initial bootstrap
        self.virtual_orders_restored = True

    def replace_real_order_with_virtual(self, order):
        """ Replace real limit order with virtual order

            :param Order | order: market order to replace
            :return bool | True = order replace success
                           False = order replace failed

            Logic:
            1. Cancel real order
            2. Wait until transaction included in head block
            3. Place virtual order
        """
        success = self.cancel_orders(order)
        if success and order['base']['symbol'] == self.market['base']['symbol']:
            quote_amount = order['quote']['amount']
            price = order['price']
            self.log.info('Replacing real buy order with virtual')
            self.place_virtual_buy_order(quote_amount, price)
        elif success and order['base']['symbol'] == self.market['quote']['symbol']:
            quote_amount = order['base']['amount']
            price = order['price'] ** -1
            self.log.info('Replacing real sell order with virtual')
            self.place_virtual_sell_order(quote_amount, price)
        else:
            return False

    def replace_virtual_order_with_real(self, order):
        """ Replace virtual order with real one

            :param Order | order: market order to replace
            :return bool | True = order replace success
                           False = order replace failed

            Logic:
            1. Place real order instead of virtual
            2. Wait until transaction included in head block
            3. Remove existing virtual order
        """
        if order['base']['symbol'] == self.market['base']['symbol']:
            quote_amount = order['quote']['amount']
            price = order['price']
            self.log.info('Replacing virtual buy order with real order')
            try:
                new_order = self.place_market_buy_order(quote_amount, price, returnOrderId=True)
            except bitsharesapi.exceptions.RPCError:
                self.log.exception('Error broadcasting trx:')
                return False
        else:
            quote_amount = order['base']['amount']
            price = order['price'] ** -1
            self.log.info('Replacing virtual sell order with real order')
            try:
                new_order = self.place_market_sell_order(quote_amount, price, returnOrderId=True)
            except bitsharesapi.exceptions.RPCError:
                self.log.exception('Error broadcasting trx:')
                return False

        if new_order:
            # Cancel virtual order
            self.cancel_orders_wrapper(order)
            return True
        return False

    def store_profit_estimation_data(self, force=False):
        """ Stores balance history entry if center price moved enough

            :param bool | force: True = force store data, False = store data only on center price change

            Todo: this method is inaccurate when using single account accross multiple workers
        """
        need_store = False
        account = self.config['workers'][self.worker_name].get('account')

        if force:
            need_store = True

        # If old center price is not set, try fetch from the db
        if not self.old_center_price and not force:
            old_data = self.get_recent_balance_entry(account, self.worker_name, self.base_asset, self.quote_asset)
            if old_data:
                self.old_center_price = old_data.center_price
            else:
                need_store = True

        if self.old_center_price and self.market_center_price and not force:
            # Check if center price changed more than increment
            diff = abs(self.old_center_price - self.market_center_price) / self.old_center_price
            if diff > self.increment:
                self.log.debug('Center price change is {:.2%}, need to store balance data'.format(diff))
                need_store = True

        if need_store and self.market_center_price:
            timestamp = time.time()
            self.log.debug('Storing balance data at center price {:.8f}'.format(self.market_center_price))
            self.store_balance_entry(account, self.worker_name, self.base_total_balance, self.base_asset,
                                     self.quote_total_balance, self.quote_asset, self.market_center_price, timestamp)
            # Cache center price for later comparisons
            self.old_center_price = self.market_center_price

    def allocate_asset(self, asset, asset_balance):
        """ Allocates available asset balance as buy or sell orders.

            :param str | asset: 'base' or 'quote'
            :param Amount | asset_balance: Amount of the asset available to use
        """
        self.log.debug('Need to allocate {}: {}'.format(asset, asset_balance))
        closest_opposite_order = None
        closest_opposite_price = 0
        opposite_asset_limit = None
        opposite_orders = []
        order_type = ''
        own_asset_limit = None
        own_orders = []
        own_threshold = 0
        own_symbol = ''
        own_precision = 0
        opposite_precision = 0
        opposite_symbol = ''
        increase_finished = False

        if asset == 'base':
            order_type = 'buy'
            own_symbol = self.base_balance['symbol']
            opposite_symbol = self.quote_balance['symbol']
            own_orders = self.buy_orders
            opposite_orders = self.sell_orders
            own_threshold = self.base_asset_threshold
            own_precision = self.market['base']['precision']
            opposite_precision = self.market['quote']['precision']
        elif asset == 'quote':
            order_type = 'sell'
            own_symbol = self.quote_balance['symbol']
            opposite_symbol = self.base_balance['symbol']
            own_orders = self.sell_orders
            opposite_orders = self.buy_orders
            own_threshold = self.quote_asset_threshold
            own_precision = self.market['quote']['precision']
            opposite_precision = self.market['quote']['precision']

        if own_orders:
            # Get currently the furthest and closest orders
            furthest_own_order = own_orders[-1]
            closest_own_order = own_orders[0]
            furthest_own_order_price = furthest_own_order['price']
            if asset == 'quote':
                furthest_own_order_price = furthest_own_order_price ** -1

            # Calculate actual spread
            if opposite_orders:
                closest_opposite_order = opposite_orders[0]
                closest_opposite_price = closest_opposite_order['price'] ** -1
            elif asset == 'base':
                # For one-sided start, calculate closest_opposite_price empirically
                closest_opposite_price = self.market_center_price * (1 + self.target_spread / 2)
            elif asset == 'quote':
                closest_opposite_price = (self.market_center_price / (1 + self.target_spread / 2)) ** -1

            closest_own_price = closest_own_order['price']
            self.actual_spread = (closest_opposite_price / closest_own_price) - 1

            if self.actual_spread >= self.target_spread + self.increment:
                if not self.check_partial_fill(closest_own_order, fill_threshold=0):
                    # Replace closest order if it was partially filled for any %
                    """ Note on partial filled orders handling: if target spread is not reached and we need to place
                        closer order, we need to make sure current closest order is 100% unfilled. When target spread is
                        reached, we are replacing order only if it was filled no less than `self.fill_threshold`. This
                        helps to avoid too often replacements.
                    """
                    self.replace_partially_filled_order(closest_own_order)
                    return

                if (self.bootstrapping and
                        self.base_balance_history[2] == self.base_balance_history[0] and
                        self.quote_balance_history[2] == self.quote_balance_history[0] and
                        opposite_orders):
                    # Turn off bootstrap mode whether we're didn't allocated assets during previous 3 maintenance
                    self.log.debug('Turning bootstrapping off: actual_spread > target_spread, we have free '
                                   'balances and cannot allocate them normally 3 times in a row')
                    self.bootstrapping = False

                """ Note: because we're using operations batching, there is possible a situation when we will have
                    both free balances and `self.actual_spread >= self.target_spread + self.increment`. In such case
                    there will be TWO orders placed, one buy and one sell despite only one would be enough to reach
                    target spread. Sure, we can add a workaround for that by overriding `closest_opposite_price` for
                    second call of allocate_asset(). We are not doing this because we're not doing assumption on
                    which side order (buy or sell) should be placed first. So, when placing two closer orders from
                    both sides, spread will be no less than `target_spread - increment`, thus not making any loss.
                """

                # Place order closer to the center price
                self.log.debug('Placing closer {} order; actual spread: {:.4%}, target + increment: {:.4%}'
                               .format(order_type, self.actual_spread, self.target_spread + self.increment))
                if self.bootstrapping:
                    self.place_closer_order(asset, closest_own_order)
                elif opposite_orders and self.actual_spread - self.increment < self.target_spread + self.increment:
                    """ Place max-sized closer order if only one order needed to reach target spread (avoid unneeded
                        increases)
                    """
                    self.place_closer_order(asset, closest_own_order, allow_partial=True)
                elif opposite_orders:
                    # Place order limited by size of the opposite-side order
                    if self.mode == 'mountain':
                        opposite_asset_limit = closest_opposite_order['base']['amount'] * (1 + self.increment)
                        own_asset_limit = None
                        self.log.debug('Limiting {} order by opposite order: {:.{prec}f} {}'.format(
                                       order_type, opposite_asset_limit, opposite_symbol, prec=opposite_precision))
                    elif ((self.mode == 'buy_slope' and asset == 'base') or
                            (self.mode == 'sell_slope' and asset == 'quote')):
                        opposite_asset_limit = None
                        own_asset_limit = closest_opposite_order['quote']['amount']
                        self.log.debug('Limiting {} order by opposite order: {:.{prec}f} {}'
                                       .format(order_type, own_asset_limit, own_symbol, prec=own_precision))
                    elif self.mode == 'neutral':
                        opposite_asset_limit = closest_opposite_order['base']['amount'] * \
                                               math.sqrt(1 + self.increment)
                        own_asset_limit = None
                        self.log.debug('Limiting {} order by opposite order: {:.{prec}f} {}'.format(
                                       order_type, opposite_asset_limit, opposite_symbol, prec=opposite_precision))
                    elif (self.mode == 'valley' or
                          (self.mode == 'buy_slope' and asset == 'quote') or
                          (self.mode == 'sell_slope' and asset == 'base')):
                        opposite_asset_limit = closest_opposite_order['base']['amount']
                        own_asset_limit = None
                        self.log.debug('Limiting {} order by opposite order: {:.{prec}f} {}'.format(
                            order_type, opposite_asset_limit, opposite_symbol, prec=opposite_precision))
                    allow_partial = True if asset == 'quote' else False
                    self.place_closer_order(asset, closest_own_order, own_asset_limit=own_asset_limit,
                                            opposite_asset_limit=opposite_asset_limit, allow_partial=allow_partial)
                else:
                    # Opposite side probably reached range bound, allow to place partial order
                    self.place_closer_order(asset, closest_own_order, allow_partial=True)

                # Store balance data whether new actual spread will match target spread
                if self.actual_spread + self.increment >= self.target_spread and not self.bitshares.txbuffer.is_empty():
                    # Transactions are not yet sent, so balance refresh is not needed
                    self.store_profit_estimation_data(force=True)
            elif not opposite_orders:
                # Do not try to do anything than placing closer order whether there is no opposite orders
                return
            else:
                # Target spread is reached, let's allocate remaining funds
                if not self.check_partial_fill(closest_own_order, fill_threshold=0):
                    """ Detect partially filled order on the own side and reserve funds to replace order in case
                        opposite oreder will be fully filled.
                    """
                    funds_to_reserve = closest_own_order['base']['amount']
                    self.log.debug('Partially filled order on own side, reserving funds to replace: '
                                   '{:.{prec}f} {}'.format(funds_to_reserve, own_symbol, prec=own_precision))
                    asset_balance -= funds_to_reserve

                if not self.check_partial_fill(closest_opposite_order, fill_threshold=0):
                    """ Detect partially filled order on the opposite side and reserve appropriate amount to place
                        closer order. We adding some additional reserve to be able to place next order whether
                        new allocation round will be started, this is mostly for valley-like modes.
                    """
                    funds_to_reserve = 0
                    additional_reserve = max(1 + self.increment, self.min_increase_factor) * 1.05
                    closer_own_order = self.place_closer_order(asset, closest_own_order, place_order=False)

                    if asset == 'base':
                        funds_to_reserve = closer_own_order['amount'] * closer_own_order['price'] * additional_reserve
                    elif asset == 'quote':
                        funds_to_reserve = closer_own_order['amount'] * additional_reserve
                    self.log.debug('Partially filled order on opposite side, reserving funds for next {} order: '
                                   '{:.{prec}f} {}'.format(order_type, funds_to_reserve, own_symbol,
                                                           prec=own_precision))
                    asset_balance -= funds_to_reserve

                if asset_balance > own_threshold:
                    # Allocate excess funds
                    if ((asset == 'base' and furthest_own_order_price /
                         (1 + self.increment) < self.lower_bound) or
                            (asset == 'quote' and furthest_own_order_price *
                             (1 + self.increment) > self.upper_bound)):
                        # Lower/upper bound has been reached and now will start allocating rest of the balance.
                        self.bootstrapping = False
                        self.log.debug('Increasing sizes of {} orders'.format(order_type))
                        increase_finished = self.increase_order_sizes(asset, asset_balance, own_orders)
                    else:
                        # Range bound is not reached, we need to add additional orders at the extremes
                        self.bootstrapping = False
                        self.log.debug('Placing further order than current furthest {} order'.format(order_type))
                        self.place_further_order(asset, furthest_own_order, allow_partial=True)
                else:
                    increase_finished = True

            if (increase_finished and not self.check_partial_fill(closest_own_order)
                    and not self.check_partial_fill(closest_opposite_order, fill_threshold=0)):
                """ Replace partially filled closest orders only when allocation of excess funds was finished. This
                    would prevent an abuse case when we are operating inactive market. An attacker can massively dump
                    the price and then he can buy back the asset cheaper. Similar case may happen on the "normal" market
                    on significant price drops or spikes.

                    The logic how it works is following:
                    1. If we have partially filled closest orders, reserve fuds to replace them later
                    2. If we have excess funds, allocate them by increasing order sizes or expand bounds if needed
                    3. When increase is finished, replace partially filled closest orders

                    Thus we are don't need to precisely count how much was filled on closest orders.
                """
                # Refresh balances to make "reserved" funds available
                self.refresh_balances(use_cached_orders=True)
                self.replace_partially_filled_order(closest_own_order)
            elif (increase_finished and not self.check_partial_fill(closest_opposite_order, fill_threshold=(
                    1 - self.partial_fill_threshold)) and self.bitshares.txbuffer.is_empty()):
                # Dust order on opposite side, cancel dust order and place closer order
                # Require empty txbuffer to avoid rare condition when order may be already canceled from
                # replace_partially_filled_order() call
                self.log.info('Cancelling dust order at opposite side, placing closer {} order'.format(order_type))
                self.cancel_orders_wrapper(closest_opposite_order)
                self.refresh_balances(use_cached_orders=True)
                self.place_closer_order(asset, closest_own_order, allow_partial=True)
        else:
            # Place first buy order as close to the lower bound as possible
            self.bootstrapping = True
            order = None
            self.log.debug('Placing first {} order'.format(order_type))
            if asset == 'base':
                order = self.place_lowest_buy_order(asset_balance)
            elif asset == 'quote':
                order = self.place_highest_sell_order(asset_balance)

            # Place all virtual orders at once
            while isinstance(order, VirtualOrder):
                order = self.place_closer_order(asset, order)

        # Get latest orders only when we are not bundling operations
        if self.returnOrderId:
            self.refresh_orders()

    def increase_order_sizes(self, asset, asset_balance, orders):
        """ Checks which order should be increased in size and replaces it
            with a maximum size order, according to global limits. Logic
            depends on mode in question.

            Mountain:
            Maximize order size as close to center as possible. When all orders are max, the new increase round is
            started from the furthest order.

            Neutral:
            Try to flatten everything by increasing order sizes to neutral. When everything is correct, maximize
            closest orders and then increase other orders to match that.

            Valley:
            Maximize order sizes as far as possible from center first. When all orders are max, the new increase round
            is started from the closest-to-center order.

            Buy slope:
            Maximize order size as low as possible. Buy orders maximized as far as possible (same as valley), and sell
            orders as close as possible to cp (same as mountain).

            Sell slope:
            Maximize order size as high as possible. Buy orders as close (same as mountain), and sell orders as far as
            possible from cp (same as valley).

            :param str | asset: 'base' or 'quote', depending if checking sell or buy
            :param Amount | asset_balance: Balance of the account
            :param list | orders: List of buy or sell orders
            :return bool | True = all available funds was allocated
                           False = not all funds was allocated, can increase more orders next time
        """

        def increase_single_order(asset, order, new_order_amount):
            """ To avoid code doubling, use this unified function to increase single order

                :param str | asset: 'base' or 'quote', depending if checking sell or buy
                :param order | order: order needed to be increased
                :param float | new_order_amount: BASE or QUOTE amount of a new order (depending on asset)
                :return bool | True = available funds was allocated, cannot allocate remainder
                               False = not all funds was allocated, can increase more orders next time
            """
            quote_amount = 0
            price = 0
            order_type = ''
            order_amount = order['base']['amount']

            if asset == 'quote':
                order_type = 'sell'
                price = (order['price'] ** -1)
                # New order amount must be at least x2 precision bigger
                new_order_amount = max(
                    new_order_amount, order['base']['amount'] + 2 * 10 ** -self.market['quote']['precision']
                )
                quote_amount = new_order_amount
            elif asset == 'base':
                order_type = 'buy'
                price = order['price']
                # New order amount must be at least x2 precision bigger
                new_order_amount = max(new_order_amount,
                                       order['base']['amount'] + 2 * 10 ** -self.market['base']['precision'])
                quote_amount = new_order_amount / price

            if asset_balance < new_order_amount - order['for_sale']['amount']:
                # Balance should be enough to replace partially filled order
                self.log.debug('Not enough balance to increase {} order at price {:.8f}'
                               .format(order_type, price))
                return True

            self.log.info('Increasing {} order at price {:.8f} from {:.{prec}f} to {:.{prec}f} {}'
                          .format(order_type, price, order_amount, new_order_amount, symbol, prec=precision))
            self.log.debug('Cancelling {} order in increase_order_sizes(); mode: {}, amount: {}, price: {:.8f}'
                           .format(order_type, self.mode, order_amount, price))
            self.cancel_orders_wrapper(order)
            if asset == 'quote':
                if isinstance(order, VirtualOrder):
                    self.place_virtual_sell_order(quote_amount, price)
                else:
                    self.place_market_sell_order(quote_amount, price)
            elif asset == 'base':
                if isinstance(order, VirtualOrder):
                    self.place_virtual_buy_order(quote_amount, price)
                else:
                    self.place_market_buy_order(quote_amount, price)

            # Only one increase at a time. This prevents running more than one increment round simultaneously
            return False

        total_balance = 0
        symbol = ''
        precision = 0
        new_order_amount = 0
        furthest_order_bound = 0

        if asset == 'quote':
            total_balance = self.quote_total_balance
            symbol = self.market['quote']['symbol']
            precision = self.market['quote']['precision']
        elif asset == 'base':
            total_balance = self.base_total_balance
            symbol = self.market['base']['symbol']
            precision = self.market['base']['precision']

        # Mountain mode:
        if (self.mode == 'mountain' or
                (self.mode == 'buy_slope' and asset == 'quote') or
                (self.mode == 'sell_slope' and asset == 'base')):
            """ Starting from the furthest order. For each order, see if it is approximately
                maximum size.
                If it is, move on to next.
                If not, cancel it and replace with maximum size order. Then return.
                If highest_sell_order is reached, increase it to maximum size

                Maximum size is:
                1. As many "amount * (1 + increment)" as the order further (further_bound)
                AND
                2. As many "amount" as the order closer to center (closer_bound)

                Note: for buy orders "amount" is BASE asset amount, and for sell order "amount" is QUOTE.

                Also when making an order it's size always will be limited by available free balance
            """
            # Get orders and amounts to be compared. Note: orders are sorted from low price to high
            for order in orders:
                order_index = orders.index(order)
                order_amount = order['base']['amount']
                is_closest_order = False

                # This check prevents choosing order with index lower than the list length
                if order_index == 0:
                    # In case checking the first order, use the same order, but increased by 1 increment
                    # This allows our closest order amount exceed highest opposite-side order amount
                    closer_order = order
                    closer_bound = closer_order['base']['amount'] * (1 + self.increment)
                    is_closest_order = True
                else:
                    closer_order = orders[order_index - 1]
                    closer_bound = closer_order['base']['amount']

                # This check prevents choosing order with index higher than the list length
                if order_index + 1 < len(orders):
                    # Current order is a not furthest order
                    further_order = orders[order_index + 1]
                    is_least_order = False
                else:
                    # Current order is furthest order
                    further_order = orders[order_index]
                    is_least_order = True

                further_bound = further_order['base']['amount'] * (1 + self.increment)

                if (further_bound > order_amount * (1 + self.increment / 10) < closer_bound and
                        further_bound - order_amount >= order_amount * self.increment / 2):
                    # Calculate new order size and place the order to the market
                    """ To prevent moving liquidity away from center, let new order be no more than `order_amount *
                        increase_factor`. This is for situations when we increasing order on side which was previously
                        bigger. Example: buy side, amounts in QUOTE:
                        [1000 1000 1000 100 100 100 <center>]

                        Without increase_factor:
                        [1000 1000 1000 1000 100 100 <center>]

                        With increase_factor:
                        [1000 1000 1000 200 100 100 <center>]
                        [1000 1000 1000 200 200 100 <center>]
                        [1000 1000 1000 200 200 200 <center>]

                        At the same time, we want MAX orders size increase for ALL orders in case of external transfer
                        of new funds. To achieve this we are setting self.mountain_max_increase_mode flag when
                        examining furthest order.
                    """
                    new_order_amount = further_bound

                    if not self.mountain_max_increase_mode:
                        increase_factor = max(1 + self.increment, self.min_increase_factor)
                        new_order_amount = min(further_bound, order_amount * increase_factor)

                    if is_least_order:
                        new_orders_sum = 0
                        amount = order_amount
                        for o in orders:
                            amount = amount * (1 + self.increment)
                            new_orders_sum += amount
                        # To reduce allocation rounds, increase furthest order more
                        new_order_amount = order_amount * (total_balance / new_orders_sum) * (1 + self.increment)

                        if new_order_amount < closer_bound:
                            """ This is for situations when calculated new_order_amount is not big enough to
                                allocate all funds. Use partial-increment increase, so we'll got at least one full
                                increase round.  Whether we will just use `new_order_amount = further_bound`, we will
                                get less than one full allocation round, thus leaving closest-to-center order not
                                increased.
                            """
                            new_order_amount = closer_bound / (1 + self.increment * 0.2)
                        else:
                            # Set bypass flag to not limit next orders
                            self.mountain_max_increase_mode = True
                            self.log.debug('Activating max increase mode for mountain mode')
                    elif is_closest_order and self.mountain_max_increase_mode:
                        # Turn off bypass flag when reaching closest order
                        self.log.debug('Deactivating max increase mode for mountain mode')
                        self.mountain_max_increase_mode = False

                    return increase_single_order(asset, order, new_order_amount)

        elif (self.mode == 'valley' or
              (self.mode == 'buy_slope' and asset == 'base') or
              (self.mode == 'sell_slope' and asset == 'quote')):
            """ Starting from the furthest order, for each order, see if it is approximately
                maximum size.
                If it is, move on to next.
                If not, cancel it and replace with maximum size order. Maximum order size will be a
                size of closer-to-center order. Then return.
                If furthest is reached, increase it to maximum size.

                Maximum size is (example for buy orders):
                1. As many "base" as the further order (further_order_bound)
                2. As many "base" as the order closer to center (closer_order_bound)
            """
            orders_count = len(orders)
            orders = list(reversed(orders))

            closest_order = orders[-1]
            closest_order_bound = closest_order['base']['amount'] * (1 + self.increment)

            for order in orders:
                order_index = orders.index(order)
                order_amount = order['base']['amount']

                if order_index == 0:
                    # This is a furthest order
                    further_order_bound = order['base']['amount']
                    furthest_order_bound = order['base']['amount']
                else:
                    # Not a furthest order
                    further_order = orders[order_index - 1]
                    further_order_bound = further_order['base']['amount']

                if order_index + 1 < orders_count:
                    # Closer order is an order which one-step closer to the center
                    closer_order = orders[order_index + 1]
                    closer_order_bound = closer_order['base']['amount']
                else:
                    """ Special processing for the closest order.

                        Calculate new order amount based on orders count, but do not allow to perform too small
                        increase rounds. New lowest buy / highest sell should be higher by at least one increment.
                    """
                    closer_order_bound = closest_order_bound
                    new_amount = (total_balance / orders_count) / (1 + self.increment / 100)
                    if furthest_order_bound < new_amount > closer_order_bound:
                        # Maximize order up to max possible amount if we can
                        closer_order_bound = new_amount

                order_amount_normalized = order_amount * (1 + self.increment / 10)
                need_increase = False

                if (order_amount_normalized < further_order_bound and
                        further_order_bound - order_amount >= order_amount * self.increment / 2 and
                        order_amount_normalized < closest_order_bound):
                    """ Check whether order amount is less than further order and also less than `closer order +
                        increment`. We need this check to be able to increase closer orders more smoothly. Here is the
                        example:

                        [100 100 100 10 10 10] -- starting point, buy orders, result of imbalanced sides
                        [100 100 100 12 10 10]
                        [100 100 100 12 12 10]
                        [100 100 100 12 12 12]

                        Note: This check is taking precedence because we need to begin new increase round only after all
                        orders will be max-sized.
                    """
                    need_increase = True

                    # To speed up the process, use at least N% increases
                    increase_factor = max(1 + self.increment, self.min_increase_factor)
                    # Do not allow to increase more than further order amount
                    new_order_amount = min(closer_order_bound * increase_factor, further_order_bound)

                    if new_order_amount < order_amount_normalized:
                        # Skip order if new amount is less than current for any reason
                        need_increase = False

                elif (order_amount_normalized < closer_order_bound and
                        closer_order_bound - order_amount >= order_amount * self.increment / 2):
                    """ Check whether order amount is less than closer or order and the diff is more than 50% of one
                        increment. Note: we can use only 50% or less diffs. Bigger will not work. For example, with
                        diff 80% an order may have an actual difference like 30% from closer and 70% from further.
                    """
                    new_order_amount = closer_order_bound
                    need_increase = True

                if need_increase:
                    return increase_single_order(asset, order, new_order_amount)

        elif self.mode == 'neutral':
            """ Starting from the furthest order, for each order, see if it is approximately
                maximum size.
                If it is, move on to next.
                If not, cancel it and replace with maximum size order. Maximum order size will be a
                size of closer-to-center order. Then return.
                If furthest is reached, increase it to maximum size.

                Maximum size is (example for buy orders):
                1. As many "base * sqrt(1 + increment)" as the further order (further_order_bound)
                2. As many "base / sqrt(1 + increment)" as the order closer to center (closer_order_bound)
            """

            orders_count = len(orders)
            orders = list(reversed(orders))
            closest_order = orders[-1]
            previous_amount = 0

            for order in orders:
                order_index = orders.index(order)
                order_amount = order['base']['amount']

                if order_index == 0:
                    # This is a furthest order
                    further_order_bound = order['base']['amount']
                    furthest_order_bound = order['base']['amount']
                else:
                    # Not a furthest order
                    further_order = orders[order_index - 1]
                    further_order_bound = further_order['base']['amount'] * math.sqrt(1 + self.increment)

                if order_index + 1 < orders_count:
                    # Closer order is an order which one-step closer to the center
                    closer_order = orders[order_index + 1]
                    closer_order_bound = closer_order['base']['amount'] / math.sqrt(1 + self.increment)
                    is_closest_order = False
                else:
                    is_closest_order = True
                    closer_order_bound = order['base']['amount'] * (1 + self.increment)

                    new_orders_sum = 0
                    amount = order_amount
                    for o in orders:
                        new_orders_sum += amount
                        amount = amount / math.sqrt(1 + self.increment)
                    virtual_furthest_order_bound = amount * (total_balance / new_orders_sum)
                    new_amount = order_amount * (total_balance / new_orders_sum)

                    if new_amount > closer_order_bound and virtual_furthest_order_bound > furthest_order_bound:
                        # Maximize order up to max possible amount if we can
                        closer_order_bound = new_amount

                need_increase = False
                order_amount_normalized = order_amount * (1 + self.increment / 10)

                if (order_amount_normalized < further_order_bound and
                        further_order_bound - order_amount >= order_amount * (math.sqrt(1 + self.increment) - 1) / 2):
                    # Order is less than further order and diff is more than `increment / 2`

                    if is_closest_order:
                        new_order_amount = closer_order_bound
                        need_increase = True
                    else:
                        price = closest_order['price']
                        amount = closest_order['base']['amount']
                        while price > order['price'] * (1 + self.increment / 10):
                            # Calculate closer order amount based on current closest order
                            previous_amount = amount
                            price = price / (1 + self.increment)
                            amount = amount / math.sqrt(1 + self.increment)
                        if order_amount_normalized < previous_amount:
                            # Current order is less than virtually calculated next order
                            # Do not allow to increase more than further order amount
                            new_order_amount = min(order['base']['amount'] * (1 + self.increment), further_order_bound)
                            need_increase = True

                elif (order_amount_normalized < closer_order_bound and
                        closer_order_bound - order_amount >= order_amount * (math.sqrt(1 + self.increment) - 1) / 2):
                    # Order is less than closer order and diff is more than `increment / 2`

                    new_order_amount = closer_order_bound
                    need_increase = True

                if need_increase:
                    return increase_single_order(asset, order, new_order_amount)

        return None

    def check_partial_fill(self, order, fill_threshold=None):
        """ Checks whether order was partially filled it needs to be replaced

            :param dict | order: Order closest to the center price from buy or sell side
            :param float | fill_threshold: Order fill threshold, relative
            :return: bool | True = Order is correct size or within the threshold
                            False = Order is not right size
        """
        if fill_threshold is None:
            fill_threshold = self.partial_fill_threshold

        if self.is_buy_order(order):
            order_type = 'buy'
            price = order['price']
        else:
            order_type = 'sell'
            price = order['price'] ** -1

        if order['for_sale']['amount'] != order['base']['amount']:
            diff_abs = order['base']['amount'] - order['for_sale']['amount']
            diff_rel = diff_abs / order['base']['amount']
            if diff_rel > fill_threshold:
                self.log.debug('Partially filled {} order: {} {} @ {:.8f}, filled: {:.2%}'.format(
                               order_type, order['base']['amount'], order['base']['symbol'], price, diff_rel))
                return False
        return True

    def replace_partially_filled_order(self, order):
        """ Replace partially filled order

            :param order: Order instance
        """

        if order['base']['symbol'] == self.market['base']['symbol']:
            asset_balance = self.base_balance
            order_type = 'buy'
            precision = self.market['base']['precision']
        else:
            asset_balance = self.quote_balance
            order_type = 'sell'
            precision = self.market['quote']['precision']

        # Make sure we have enough balance to replace partially filled order
        if asset_balance + order['for_sale']['amount'] >= order['base']['amount']:
            # Cancel closest order and immediately replace it with new one.
            self.log.info('Replacing partially filled {} order'.format(order_type))
            self.cancel_orders_wrapper(order)
            if order_type == 'buy':
                self.place_market_buy_order(order['quote']['amount'], order['price'])
            elif order_type == 'sell':
                price = order['price'] ** -1
                self.place_market_sell_order(order['base']['amount'], price)
            if self.returnOrderId:
                self.refresh_balances()
        else:
            needed = order['base']['amount'] - order['for_sale']['amount']
            self.log.debug('Unable to replace partially filled {} order: avail/needed: {:.{prec}f}/{:.{prec}f} {}'
                           .format(order_type, asset_balance['amount'], needed, order['base']['symbol'],
                                   prec=precision))

    def place_closer_order(self, asset, order, place_order=True, allow_partial=False, own_asset_limit=None,
                           opposite_asset_limit=None):
        """ Place order closer to the center

            :param asset:
            :param order: Previously closest order
            :param bool | place_order: True = Places order to the market, False = returns amount and price
            :param bool | allow_partial: True = Allow to downsize order whether there is not enough balance
            :param float | own_asset_limit: order should be limited in size by amount of order's "base"
            :param float | opposite_asset_limit: order should be limited in size by order's "quote" amount

        """
        if own_asset_limit and opposite_asset_limit:
            self.log.error('Only own_asset_limit or opposite_asset_limit should be specified')
            self.disabled = True
            return None

        balance = 0
        order_type = ''
        quote_amount = 0
        symbol = ''
        precision = 0

        # Define asset-dependent variables
        if asset == 'base':
            order_type = 'buy'
            balance = self.base_balance['amount']
            symbol = self.base_balance['symbol']
            precision = self.market['base']['precision']
        elif asset == 'quote':
            order_type = 'sell'
            balance = self.quote_balance['amount']
            symbol = self.quote_balance['symbol']
            precision = self.market['quote']['precision']

        # Check for instant fill
        if asset == 'base':
            price = order['price'] * (1 + self.increment)
            lowest_ask = float(self.ticker().get('lowestAsk'))
            if not self.is_instant_fill_enabled and price > lowest_ask and lowest_ask > 0 and place_order:
                self.log.info('Refusing to place an order which crosses lowest ask')
                return None
            if price > self.upper_bound:
                self.log.warning('Refusing to place buy order which crosses upper bound')
                return None
        elif asset == 'quote':
            price = (order['price'] ** -1) / (1 + self.increment)
            highest_bid = float(self.ticker().get('highestBid'))
            if not self.is_instant_fill_enabled and price < highest_bid and highest_bid > 0 and place_order:
                self.log.info('Refusing to place an order which crosses highest bid')
                return None
            if price < self.lower_bound:
                self.log.warning('Refusing to place sell order which crosses lower bound')
                return None

        # For next steps we do not need inverted price for sell orders
        price = order['price'] * (1 + self.increment)

        # Calculate new order amounts depending on mode
        opposite_asset_amount = 0
        own_asset_amount = 0
        if (self.mode == 'mountain' or
                (self.mode == 'buy_slope' and asset == 'quote') or
                (self.mode == 'sell_slope' and asset == 'base')):
            opposite_asset_amount = order['quote']['amount']
            own_asset_amount = opposite_asset_amount * price
        elif (self.mode == 'valley' or
              (self.mode == 'buy_slope' and asset == 'base') or
              (self.mode == 'sell_slope' and asset == 'quote')):
            own_asset_amount = order['base']['amount']
            opposite_asset_amount = own_asset_amount / price
        elif self.mode == 'neutral':
            own_asset_amount = order['base']['amount'] * math.sqrt(1 + self.increment)
            opposite_asset_amount = own_asset_amount / price

        # Apply limits. Limit order only whether passed limit is less than expected order size
        if own_asset_limit and own_asset_limit < own_asset_amount:
            own_asset_amount = own_asset_limit
            opposite_asset_amount = own_asset_amount / price
        elif opposite_asset_limit and opposite_asset_limit < opposite_asset_amount:
            opposite_asset_amount = opposite_asset_limit
            own_asset_amount = opposite_asset_amount * price

        limiter = 0
        if asset == 'base':
            # Define amounts in terms of BASE and QUOTE
            base_amount = own_asset_amount
            quote_amount = opposite_asset_amount
            limiter = base_amount
        elif asset == 'quote':
            quote_amount = own_asset_amount
            limiter = quote_amount
            price = price ** -1

        # Make sure new order is bigger than allowed minimum
        hard_limit = 0
        if place_order:
            corrected_quote_amount = self.check_min_order_size(quote_amount, price)
            if corrected_quote_amount > quote_amount:
                self.log.debug('Correcting closer order amount to minimal allowed')
                quote_amount = corrected_quote_amount
                base_amount = quote_amount * price
                if asset == 'base':
                    hard_limit = base_amount
                elif asset == 'quote':
                    hard_limit = quote_amount
                limiter = hard_limit

        # Check whether new order will exceed available balance
        if balance < limiter:
            if place_order and not allow_partial:
                self.log.debug('Not enough balance to place closer {} order; need/avail: {:.{prec}f}/{:.{prec}f}'
                               .format(order_type, limiter, balance, prec=precision))
                place_order = False
            # Closer order should not be less than threshold
            elif (allow_partial and
                    balance > hard_limit and
                    balance > order['base']['amount'] * self.partial_fill_threshold):
                self.log.debug('Limiting {} order amount to available asset balance: {:.{prec}f} {}'
                               .format(order_type, balance, symbol, prec=precision))
                if asset == 'base':
                    quote_amount = balance / price
                elif asset == 'quote':
                    quote_amount = balance
            elif place_order:
                self.log.debug('Not enough balance to place minimal allowed order')
                place_order = False

        if place_order and asset == 'base':
            virtual_bound = self.market_center_price / math.sqrt(1 + self.target_spread)
            orders_count = self.calc_buy_orders_count(virtual_bound, price)
            if orders_count > self.operational_depth and isinstance(order, VirtualOrder):
                # Allow to place closer order only if current is virtual
                self.log.info('Placing virtual closer buy order')
                new_order = self.place_virtual_buy_order(quote_amount, price)
            else:
                self.log.info('Placing closer buy order')
                new_order = self.place_market_buy_order(quote_amount, price)
        elif place_order and asset == 'quote':
            virtual_bound = self.market_center_price * math.sqrt(1 + self.target_spread)
            orders_count = self.calc_sell_orders_count(virtual_bound, price)
            if orders_count > self.operational_depth and isinstance(order, VirtualOrder):
                self.log.info('Placing virtual closer sell order')
                new_order = self.place_virtual_sell_order(quote_amount, price)
            else:
                self.log.info('Placing closer sell order')
                new_order = self.place_market_sell_order(quote_amount, price)
        else:
            new_order = {"amount": quote_amount, "price": price}

        return new_order

    def place_further_order(self, asset, order, place_order=True, allow_partial=False, virtual=False):
        """ Place order further from specified order

            :param asset:
            :param order: furthest buy or sell order
            :param bool | place_order: True = Places order to the market, False = returns amount and price
            :param bool | allow_partial: True = Allow to downsize order whether there is not enough balance
            :param bool | virtual: True = Force place a virtual order
        """
        balance = 0
        order_type = ''
        symbol = ''
        precision = 0
        virtual_bound = self.market_center_price / math.sqrt(1 + self.target_spread)

        # Define asset-dependent variables
        if asset == 'base':
            order_type = 'buy'
            balance = self.base_balance['amount']
            symbol = self.base_balance['symbol']
            precision = self.market['base']['precision']
        elif asset == 'quote':
            order_type = 'sell'
            balance = self.quote_balance['amount']
            symbol = self.quote_balance['symbol']
            precision = self.market['quote']['precision']

        price = order['price'] / (1 + self.increment)

        # Calculate new order amounts depending on mode
        opposite_asset_amount = 0
        own_asset_amount = 0
        if (self.mode == 'mountain' or
                (self.mode == 'buy_slope' and asset == 'quote') or
                (self.mode == 'sell_slope' and asset == 'base')):
            opposite_asset_amount = order['quote']['amount']
            own_asset_amount = opposite_asset_amount * price
        elif (self.mode == 'valley' or
              (self.mode == 'buy_slope' and asset == 'base') or
              (self.mode == 'sell_slope' and asset == 'quote')):
            own_asset_amount = order['base']['amount']
            opposite_asset_amount = own_asset_amount / price
        elif self.mode == 'neutral':
            own_asset_amount = order['base']['amount'] / math.sqrt(1 + self.increment)
            opposite_asset_amount = own_asset_amount / price

        limiter = 0
        quote_amount = 0
        if asset == 'base':
            base_amount = own_asset_amount
            quote_amount = opposite_asset_amount
            limiter = base_amount
        elif asset == 'quote':
            quote_amount = own_asset_amount
            limiter = quote_amount
            price = price ** -1

        # Make sure new order is bigger than allowed minimum
        hard_limit = 0
        if place_order:
            corrected_quote_amount = self.check_min_order_size(quote_amount, price)
            if corrected_quote_amount > quote_amount:
                self.log.debug('Correcting further order amount to minimal allowed: {} -> {}'
                               .format(quote_amount, corrected_quote_amount))
                quote_amount = corrected_quote_amount
                base_amount = quote_amount * price
                if asset == 'base':
                    hard_limit = base_amount
                elif asset == 'quote':
                    hard_limit = quote_amount
                limiter = hard_limit

        # Check whether new order will exceed available balance
        if balance < limiter:
            if place_order and not allow_partial:
                self.log.debug('Not enough balance to place further {} order; need/avail: {:.{prec}f}/{:.{prec}f}'
                               .format(order_type, limiter, balance, prec=precision))
                place_order = False
            elif allow_partial and balance > hard_limit:
                self.log.debug('Limiting {} order amount to available asset balance: {:.{prec}f} {}'
                               .format(order_type, balance, symbol, prec=precision))
                if asset == 'base':
                    quote_amount = balance / price
                elif asset == 'quote':
                    quote_amount = balance
            elif place_order:
                self.log.debug('Not enough balance to place minimal allowed order')
                place_order = False

        if place_order and asset == 'base':
            orders_count = self.calc_buy_orders_count(virtual_bound, price)
            if orders_count > self.operational_depth or virtual:
                self.log.info('Placing virtual further buy order')
                new_order = self.place_virtual_buy_order(quote_amount, price)
            else:
                self.log.info('Placing further buy order')
                new_order = self.place_market_buy_order(quote_amount, price)
        elif place_order and asset == 'quote':
            orders_count = self.calc_sell_orders_count(virtual_bound, price)
            if orders_count > self.operational_depth or virtual:
                self.log.info('Placing virtual further sell order')
                new_order = self.place_virtual_sell_order(quote_amount, price)
            else:
                self.log.info('Placing further sell order')
                new_order = self.place_market_sell_order(quote_amount, price)
        else:
            new_order = {"amount": quote_amount, "price": price}

        return new_order

    def place_highest_sell_order(self, quote_balance, place_order=True, market_center_price=None):
        """ Places sell order furthest to the market center price

            :param Amount | quote_balance: Available QUOTE asset balance
            :param bool | place_order: True = Places order to the market, False = returns amount and price
            :param float | market_center_price: Optional market center price, used to to check order
            :return dict | order: Returns highest sell order
        """
        if not market_center_price:
            market_center_price = self.market_center_price

        price = market_center_price * math.sqrt(1 + self.target_spread)

        if price > self.upper_bound:
            self.log.info(
                'Not placing highest sell order because price will exceed higher bound. Market center '
                'price: {:.8f}, closest order price: {:.8f}, upper_bound: {:.8f}'
                    .format(market_center_price, price, self.upper_bound))
            return

        sell_orders_count = self.calc_sell_orders_count(price, self.upper_bound)

        if self.fee_asset['id'] == self.market['quote']['id']:
            buy_orders_count = self.calc_buy_orders_count(price, self.lower_bound)
            fee = self.get_order_creation_fee(self.fee_asset)
            real_orders_count = min(buy_orders_count, self.operational_depth) + min(sell_orders_count,
                                                                                    self.operational_depth)
            # Exclude all further fees from avail balance
            quote_balance = quote_balance - fee * real_orders_count

        # Initialize local variables
        amount_quote = 0
        previous_price = 0
        previous_amount = 0
        if self.mode == 'mountain' or self.mode == 'buy_slope':
            previous_price = price
            orders_sum = 0
            amount = quote_balance['amount'] * self.increment

            while price <= self.upper_bound:
                previous_price = price
                previous_amount = amount
                orders_sum += previous_amount
                price = price * (1 + self.increment)
                amount = amount / (1 + self.increment)

            price = previous_price
            amount_quote = previous_amount * (quote_balance['amount'] / orders_sum)

        elif self.mode == 'neutral':
            previous_price = price
            orders_sum = 0
            amount = quote_balance['amount'] * (math.sqrt(1 + self.increment) - 1)

            while price <= self.upper_bound:
                previous_price = price
                previous_amount = amount
                orders_sum += previous_amount
                price = price * (1 + self.increment)
                amount = amount / math.sqrt(1 + self.increment)

            price = previous_price
            amount_quote = previous_amount * (quote_balance['amount'] / orders_sum)

        elif self.mode == 'valley' or self.mode == 'sell_slope':
            orders_count = 0
            while price <= self.upper_bound:
                previous_price = price
                orders_count += 1
                price = price * (1 + self.increment)

            price = previous_price
            amount_quote = quote_balance['amount'] / orders_count

        precision = self.market['quote']['precision']
        amount_quote = int(float(amount_quote) * 10 ** precision) / (10 ** precision)

        if place_order:
            # Make sure new order is bigger than allowed minimum
            corrected_amount = self.check_min_order_size(amount_quote, price)
            if corrected_amount > amount_quote:
                self.log.warning('Placing increased order because calculated size is less than allowed minimum')
                amount_quote = corrected_amount

            if sell_orders_count > self.operational_depth:
                order = self.place_virtual_sell_order(amount_quote, price)
            else:
                order = self.place_market_sell_order(amount_quote, price)
        else:
            order = {"amount": amount_quote, "price": price}

        return order

    def place_lowest_buy_order(self, base_balance, place_order=True, market_center_price=None):
        """ Places buy order furthest to the market center price

            Turn BASE amount into QUOTE amount (we will buy this QUOTE amount).
            QUOTE = BASE / price

            Furthest order amount calculations:
            -----------------------------------

            Mountain:
            For asset to be allocated (base for buy and quote for sell orders)
            First order (furthest) = balance * increment
            Next order = previous order / (1 + increment)
            Repeat until last order.

            Neutral:
            For asset to be allocated (base for buy and quote for sell orders)
            First order (furthest) = balance * (sqrt(1 + increment) - 1)
            Next order = previous order / sqrt(1 + increment)
            Repeat until last order

            Valley:
            For asset to be allocated (base for buy and quote for sell orders)
            All orders = balance / number of orders (per side)

            Buy slope:
            Buy orders same as valley
            Sell orders same as mountain

            Sell slope:
            Buy orders same as mountain
            Sell orders same as valley

            :param Amount | base_balance: Available BASE asset balance
            :param bool | place_order: True = Places order to the market, False = returns amount and price
            :param float | market_center_price: Optional market center price, used to to check order
            :return dict | order: Returns lowest buy order
        """
        if not market_center_price:
            market_center_price = self.market_center_price

        price = market_center_price / math.sqrt(1 + self.target_spread)

        if price < self.lower_bound:
            self.log.info(
                'Not placing lowest buy order because price will exceed lower bound. Market center price: '
                '{:.8f}, closest order price: {:.8f}, lower bound: {:.8f}'
                    .format(market_center_price, price, self.lower_bound))
            return

        buy_orders_count = self.calc_buy_orders_count(price, self.lower_bound)

        if self.fee_asset['id'] == self.market['base']['id']:
            fee = self.get_order_creation_fee(self.fee_asset)
            sell_orders_count = self.calc_sell_orders_count(price, self.upper_bound)
            real_orders_count = min(buy_orders_count, self.operational_depth) + min(sell_orders_count,
                                                                                    self.operational_depth)
            # Exclude all further fees from avail balance
            base_balance = base_balance - fee * real_orders_count

        # Initialize local variables
        amount_quote = 0
        previous_price = 0
        previous_amount = 0
        if self.mode == 'mountain' or self.mode == 'sell_slope':
            previous_price = price
            orders_sum = 0
            amount = base_balance['amount'] * self.increment

            while price >= self.lower_bound:
                previous_price = price
                previous_amount = amount
                orders_sum += previous_amount
                price = price / (1 + self.increment)
                amount = amount / (1 + self.increment)

            amount_base = previous_amount * (base_balance['amount'] / orders_sum)
            price = previous_price
            amount_quote = amount_base / price

        elif self.mode == 'neutral':
            previous_price = price
            orders_sum = 0
            amount = base_balance['amount'] * (math.sqrt(1 + self.increment) - 1)

            while price >= self.lower_bound:
                previous_price = price
                previous_amount = amount
                orders_sum += previous_amount
                price = price / (1 + self.increment)
                amount = amount / math.sqrt(1 + self.increment)

            amount_base = previous_amount * (base_balance['amount'] / orders_sum)
            price = previous_price
            amount_quote = amount_base / price

        elif self.mode == 'valley' or self.mode == 'buy_slope':
            orders_count = 0
            while price >= self.lower_bound:
                previous_price = price
                price = price / (1 + self.increment)
                orders_count += 1

            price = previous_price
            amount_base = base_balance['amount'] / orders_count
            amount_quote = amount_base / price

        precision = self.market['quote']['precision']
        amount_quote = int(float(amount_quote) * 10 ** precision) / (10 ** precision)

        if place_order:
            # Make sure new order is bigger than allowed minimum
            corrected_amount = self.check_min_order_size(amount_quote, price)
            if corrected_amount > amount_quote:
                self.log.warning('Placing increased order because calculated size is less than allowed minimum')
                amount_quote = corrected_amount

            if buy_orders_count > self.operational_depth:
                order = self.place_virtual_buy_order(amount_quote, price)
            else:
                order = self.place_market_buy_order(amount_quote, price)
        else:
            order = {"amount": amount_quote, "price": price}

        return order

    def calc_buy_orders_count(self, price_high, price_low):
        """ Calculate number of buy orders to place between high price and low price

            :param float | price_high: Highest buy price bound
            :param float | price_low: Lowest buy price bound
            :return int | count: Returns number of orders
        """
        orders_count = 0
        while price_high >= price_low:
            orders_count += 1
            price_high = price_high / (1 + self.increment)
        return orders_count

    def calc_sell_orders_count(self, price_low, price_high):
        """ Calculate number of sell orders to place between low price and high price

            :param float | price_low: Lowest sell price bound
            :param float | price_high: Highest sell price bound
            :return int | count: Returns number of orders
        """
        orders_count = 0
        while price_low <= price_high:
            orders_count += 1
            price_low = price_low * (1 + self.increment)
        return orders_count

    def check_min_order_size(self, amount, price):
        """ Check if order size is less than minimal allowed size

            :param float | amount: Order amount in QUOTE
            :param float | price: Order price in BASE
            :return float | new_amount: passed amount or minimal allowed amount
        """
        if (amount < self.order_min_quote or
                amount * price < self.order_min_base):
            self.log.debug('Too small order, base: {:.8f}/{:.8f}, quote: {}/{}'
                           .format(amount * price, self.order_min_base, amount, self.order_min_quote))
            return max(self.order_min_quote, self.order_min_base / price)
        return amount

    def place_virtual_buy_order(self, amount, price):
        """ Place a virtual buy order

            :param float | amount: Order amount in QUOTE
            :param float | price: Order price in BASE
            :return dict | order: Returns virtual order instance
        """
        symbol = self.market['base']['symbol']
        precision = self.market['base']['precision']

        order = VirtualOrder()
        order['price'] = price

        quote_asset = Amount(amount, self.market['quote']['symbol'], bitshares_instance=self.bitshares)
        order['quote'] = quote_asset

        base_asset = Amount(amount * price, self.market['base']['symbol'], bitshares_instance=self.bitshares)
        order['base'] = base_asset
        order['for_sale'] = base_asset

        self.log.info('Placing a virtual buy order with {:.{prec}f} {} @ {:.8f}'
                      .format(order['base']['amount'], symbol, price, prec=precision))
        self.virtual_orders.append(order)

        # Immediately lower avail balance
        self.base_balance['amount'] -= order['base']['amount']

        return order

    def place_virtual_sell_order(self, amount, price):
        """ Place a virtual sell order

            :param float | amount: Order amount in QUOTE
            :param float | price: Order price in BASE
            :return dict | order: Returns virtual order instance
        """
        symbol = self.market['quote']['symbol']
        precision = self.market['quote']['precision']

        order = VirtualOrder()
        order['price'] = price ** -1

        quote_asset = Amount(amount * price, self.market['base']['symbol'], bitshares_instance=self.bitshares)
        order['quote'] = quote_asset

        base_asset = Amount(amount, self.market['quote']['symbol'], bitshares_instance=self.bitshares)
        order['base'] = base_asset
        order['for_sale'] = base_asset

        self.log.info('Placing a virtual sell order with {:.{prec}f} {} @ {:.8f}'
                      .format(amount, symbol, price, prec=precision))
        self.virtual_orders.append(order)

        # Immediately lower avail balance
        self.quote_balance['amount'] -= order['base']['amount']

        return order

    def cancel_orders_wrapper(self, orders, **kwargs):
        """ Cancel specific order(s)
            :param list orders: list of orders to cancel
        """
        if not isinstance(orders, (list, set, tuple)):
            orders = [orders]

        virtual_orders = [order['price'] for order in orders if isinstance(order, VirtualOrder)]
        real_orders = [order for order in orders if 'id' in order]

        # Just rebuild virtual orders list to avoid calling Asset's __eq__ method
        self.virtual_orders = [order for order in self.virtual_orders if order['price'] not in virtual_orders]

        if real_orders:
            return self.cancel_orders(real_orders, **kwargs)

        return True

    def error(self, *args, **kwargs):
        self.disabled = True

    def pause(self):
        """ Override pause() """
        pass

    def purge(self):
        """ We are not cancelling orders on save/remove worker from the GUI
            TODO: don't work yet because worker removal is happening via BaseStrategy staticmethod
        """
        pass

    def tick(self, d):
        """ Ticks come in on every block """
        if not (self.counter or 0) % 3:
            self.maintain_strategy()
        self.counter += 1


class VirtualOrder(dict):
    """ Wrapper class to handle virtual orders comparison in list index() method
    """
    def __float__(self):
        return self['price']<|MERGE_RESOLUTION|>--- conflicted
+++ resolved
@@ -418,46 +418,12 @@
         if self.fee_asset['id'] == self.market['base']['id']:
             self.base_balance['amount'] -= fee_reserve
         elif self.fee_asset['id'] == self.market['quote']['id']:
-<<<<<<< HEAD
             self.quote_balance['amount'] -= fee_reserve
-=======
-            self.quote_balance['amount'] = self.quote_balance['amount'] - fee_reserve
-
-        # Exclude balances allocated into virtual orders
-        if self.virtual_orders:
-            buy_orders = self.filter_buy_orders(self.virtual_orders)
-            sell_orders = self.filter_sell_orders(self.virtual_orders, invert=False)
-            virtual_orders_base_balance = reduce((lambda x, order: x + order['base']['amount']), buy_orders, 0)
-            virtual_orders_quote_balance = reduce((lambda x, order: x + order['base']['amount']), sell_orders, 0)
-            self.base_balance['amount'] -= virtual_orders_base_balance
-            self.quote_balance['amount'] -= virtual_orders_quote_balance
-
-        if not total_balances:
-            # Caller doesn't interesting in balances of real orders
-            return
-
-        # Balance per asset from orders
-        if use_cached_orders and self.cached_orders:
-            orders = self.cached_orders
-        else:
-            orders = self.own_orders
-        order_ids = [order['id'] for order in orders]
-        orders_balance = self.get_allocated_assets(order_ids)
-
-        # Total balance per asset (orders balance and available balance)
-        self.quote_total_balance = orders_balance['quote'] + self.quote_balance['amount'] + virtual_orders_quote_balance
-        self.base_total_balance = orders_balance['base'] + self.base_balance['amount'] + virtual_orders_base_balance
->>>>>>> ddf89f28
 
     def refresh_orders(self):
         """ Updates buy and sell orders
         """
-<<<<<<< HEAD
         orders = self.get_own_orders()
-=======
-        orders = self.own_orders
-        self.cached_orders = orders
->>>>>>> ddf89f28
 
         # Sort virtual orders
         self.virtual_buy_orders = self.filter_buy_orders(self.virtual_orders, sort='DESC')
